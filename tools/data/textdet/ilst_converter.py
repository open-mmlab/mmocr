--- conflicted
+++ resolved
@@ -153,11 +153,6 @@
     parser = argparse.ArgumentParser(
         description='Generate training and test set of ILST ')
     parser.add_argument(
-<<<<<<< HEAD
-        '--root_path', default='data/IIIT-ILST', help='Root dir path of ILST')
-    parser.add_argument(
-=======
->>>>>>> d1662fb7
         '--test_ratio',
         help='Ratio of test set from the whole dataset',
         default=0.2)
