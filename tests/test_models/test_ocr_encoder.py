# Copyright (c) OpenMMLab. All rights reserved.
import pytest
import torch

<<<<<<< HEAD
from mmocr.models.textrecog.encoders import (BaseEncoder, ResTransformer,
                                             SAREncoder, SatrnEncoder,
                                             TFEncoder)
=======
from mmocr.models.textrecog.encoders import (BaseEncoder, NRTREncoder,
                                             SAREncoder, SatrnEncoder)
>>>>>>> 0a1787d6


def test_sar_encoder():
    with pytest.raises(AssertionError):
        SAREncoder(enc_bi_rnn='bi')
    with pytest.raises(AssertionError):
        SAREncoder(enc_do_rnn=2)
    with pytest.raises(AssertionError):
        SAREncoder(enc_gru='gru')
    with pytest.raises(AssertionError):
        SAREncoder(d_model=512.5)
    with pytest.raises(AssertionError):
        SAREncoder(d_enc=200.5)
    with pytest.raises(AssertionError):
        SAREncoder(mask='mask')

    encoder = SAREncoder()
    encoder.init_weights()
    encoder.train()

    feat = torch.randn(1, 512, 4, 40)
    img_metas = [{'valid_ratio': 1.0}]
    with pytest.raises(AssertionError):
        encoder(feat, img_metas * 2)
    out_enc = encoder(feat, img_metas)

    assert out_enc.shape == torch.Size([1, 512])


def test_transformer_encoder():
    tf_encoder = NRTREncoder()
    tf_encoder.init_weights()
    tf_encoder.train()

    feat = torch.randn(1, 512, 1, 25)
    out_enc = tf_encoder(feat)
    print('hello', out_enc.size())
    assert out_enc.shape == torch.Size([1, 25, 512])


def test_satrn_encoder():
    satrn_encoder = SatrnEncoder()
    satrn_encoder.init_weights()
    satrn_encoder.train()

    feat = torch.randn(1, 512, 8, 25)
    out_enc = satrn_encoder(feat)
    assert out_enc.shape == torch.Size([1, 200, 512])


def test_base_encoder():
    encoder = BaseEncoder()
    encoder.init_weights()
    encoder.train()

    feat = torch.randn(1, 256, 4, 40)
    out_enc = encoder(feat)
    assert out_enc.shape == torch.Size([1, 256, 4, 40])


def test_restransformer():
    model = ResTransformer()
    x = torch.randn(10, 3, 32, 128)
    assert model(x).shape == torch.Size([10, 512, 8, 32])<|MERGE_RESOLUTION|>--- conflicted
+++ resolved
@@ -2,14 +2,9 @@
 import pytest
 import torch
 
-<<<<<<< HEAD
-from mmocr.models.textrecog.encoders import (BaseEncoder, ResTransformer,
-                                             SAREncoder, SatrnEncoder,
-                                             TFEncoder)
-=======
 from mmocr.models.textrecog.encoders import (BaseEncoder, NRTREncoder,
-                                             SAREncoder, SatrnEncoder)
->>>>>>> 0a1787d6
+                                             ResTransformer, SAREncoder,
+                                             SatrnEncoder)
 
 
 def test_sar_encoder():
