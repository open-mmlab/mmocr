--- conflicted
+++ resolved
@@ -3,9 +3,9 @@
 
 from mmocr.models.common import (PositionalEncoding, TFDecoderLayer,
                                  TFEncoderLayer)
+from mmocr.models.common.modules import PositionAttention
 from mmocr.models.textrecog.layers import BasicBlock, Bottleneck
 from mmocr.models.textrecog.layers.conv_layer import conv3x3
-from mmocr.models.textrecog.layers.transformer_layer import PositionAttention
 
 
 def test_conv_layer():
@@ -58,15 +58,10 @@
     out_enc = encoder_layer(in_enc)
     assert out_dec.shape == torch.Size([1, 30, 512])
 
-<<<<<<< HEAD
     encoder_layer = TFEncoderLayer(
         operation_order=('self_attn', 'norm', 'ffn', 'norm'))
     out_enc = encoder_layer(in_enc)
     assert out_dec.shape == torch.Size([1, 30, 512])
-=======
-    # test get_subsequent_mask
-    out_mask = get_subsequent_mask(seq)
-    assert out_mask.shape == torch.Size([1, 30, 30])
 
 
 def test_position_attention():
@@ -74,5 +69,4 @@
     x = torch.randn(2, 512, 8, 32)
     attn_vecs, attn_scores = layer(x)
     assert attn_vecs.shape == torch.Size([2, 32, 512])
-    assert attn_scores.shape == torch.Size([2, 32, 8, 32])
->>>>>>> 4a013148
+    assert attn_scores.shape == torch.Size([2, 32, 8, 32])