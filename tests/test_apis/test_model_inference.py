import os
import shutil
import urllib

import pytest
from mmcv.image import imread

from mmdet.apis import init_detector
from mmocr.apis.inference import model_inference


@pytest.fixture
def project_dir():
    return os.path.abspath(os.path.dirname(os.path.dirname(__file__)))


@pytest.fixture
def sample_img_path(project_dir):
    return os.path.join(project_dir, '../demo/demo_text_recog.jpg')


@pytest.fixture
def sample_det_img_path(project_dir):
    return os.path.join(project_dir, '../demo/demo_text_det.jpg')


@pytest.fixture
def sarnet_model(project_dir):
    print(project_dir)
    config_file = os.path.join(
        project_dir,
        '../configs/textrecog/sar/sar_r31_parallel_decoder_academic.py')
    checkpoint_file = os.path.join(
        project_dir,
        '../checkpoints/sar_r31_parallel_decoder_academic-dba3a4a3.pth')

    if not os.path.exists(checkpoint_file):
        url = ('https://download.openmmlab.com/mmocr'
               '/textrecog/sar/'
               'sar_r31_parallel_decoder_academic-dba3a4a3.pth')
        print(f'Downloading {url} ...')
        local_filename, _ = urllib.request.urlretrieve(url)
        os.makedirs(os.path.dirname(checkpoint_file), exist_ok=True)
        shutil.move(local_filename, checkpoint_file)
        print(f'Saved as {checkpoint_file}')
    else:
        print(f'Using existing checkpoint {checkpoint_file}')

    device = 'cpu'
    model = init_detector(
        config_file, checkpoint=checkpoint_file, device=device)
    if model.cfg.data.test['type'] == 'ConcatDataset':
        model.cfg.data.test.pipeline = model.cfg.data.test['datasets'][
            0].pipeline

    return model


@pytest.fixture
<<<<<<< HEAD
def sarnet_model_no_tta(sarnet_model):
    # Disable TTA since its not supported with batch inference
    sarnet_model.cfg.data.test.pipeline = [
        sarnet_model.cfg.data.test.pipeline[0],
        *sarnet_model.cfg.data.test.pipeline[1].transforms
    ]

    return sarnet_model
=======
def psenet_model(project_dir):
    config_file = os.path.join(
        project_dir,
        '../configs/textdet/psenet/psenet_r50_fpnf_600e_icdar2017.py')

    device = 'cpu'
    model = init_detector(config_file, checkpoint=None, device=device)
    if model.cfg.data.test['type'] == 'ConcatDataset':
        model.cfg.data.test.pipeline = model.cfg.data.test['datasets'][
            0].pipeline

    return model
>>>>>>> 0bfda842


def test_model_inference_image_path(sample_img_path, sarnet_model):

    with pytest.raises(AssertionError):
        model_inference(sarnet_model, 1)

    model_inference(sarnet_model, sample_img_path)


def test_model_inference_image_path_det(sample_det_img_path, psenet_model):
    model_inference(psenet_model, sample_det_img_path)


def test_model_inference_numpy_ndarray(sample_img_path, sarnet_model):
    img = imread(sample_img_path)
    model_inference(sarnet_model, img)


<<<<<<< HEAD
def test_model_batch_inference_numpy_ndarray(sample_img_path,
                                             sarnet_model_no_tta):
    img = imread(sample_img_path)
    result = model_inference(sarnet_model_no_tta, [img, img])
    assert len(result) == 2


def test_model_batch_inference_image_path(sample_img_path,
                                          sarnet_model_no_tta):
    result = model_inference(sarnet_model_no_tta,
                             [sample_img_path, sample_img_path])
    assert len(result) == 2
=======
def test_model_inference_numpy_ndarray_det(sample_det_img_path, psenet_model):
    det_img = imread(sample_det_img_path)
    model_inference(psenet_model, det_img)
>>>>>>> 0bfda842
<|MERGE_RESOLUTION|>--- conflicted
+++ resolved
@@ -57,7 +57,6 @@
 
 
 @pytest.fixture
-<<<<<<< HEAD
 def sarnet_model_no_tta(sarnet_model):
     # Disable TTA since its not supported with batch inference
     sarnet_model.cfg.data.test.pipeline = [
@@ -66,7 +65,8 @@
     ]
 
     return sarnet_model
-=======
+
+@pytest.fixture
 def psenet_model(project_dir):
     config_file = os.path.join(
         project_dir,
@@ -79,7 +79,6 @@
             0].pipeline
 
     return model
->>>>>>> 0bfda842
 
 
 def test_model_inference_image_path(sample_img_path, sarnet_model):
@@ -99,7 +98,6 @@
     model_inference(sarnet_model, img)
 
 
-<<<<<<< HEAD
 def test_model_batch_inference_numpy_ndarray(sample_img_path,
                                              sarnet_model_no_tta):
     img = imread(sample_img_path)
@@ -112,8 +110,8 @@
     result = model_inference(sarnet_model_no_tta,
                              [sample_img_path, sample_img_path])
     assert len(result) == 2
-=======
+
+    
 def test_model_inference_numpy_ndarray_det(sample_det_img_path, psenet_model):
     det_img = imread(sample_det_img_path)
-    model_inference(psenet_model, det_img)
->>>>>>> 0bfda842
+    model_inference(psenet_model, det_img)