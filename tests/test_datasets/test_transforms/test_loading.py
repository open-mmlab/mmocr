# Copyright (c) OpenMMLab. All rights reserved.
import copy
import os.path as osp
from unittest import TestCase

import mmcv
import numpy as np

<<<<<<< HEAD
from mmocr.datasets.transforms import (InferencerLoader, LoadImageFromFile,
                                       LoadImageFromLMDB, LoadKIEAnnotations,
=======
from mmocr.datasets.transforms import (LoadImageFromFile, LoadKIEAnnotations,
>>>>>>> 69929237
                                       LoadOCRAnnotations)


class TestLoadImageFromFile(TestCase):

    def test_load_img(self):
        data_prefix = osp.join(
            osp.dirname(__file__), '../../data/rec_toy_dataset/imgs/')

        results = dict(img_path=osp.join(data_prefix, '1036169.jpg'))
        transform = LoadImageFromFile(min_size=0)
        results = transform(copy.deepcopy(results))
        self.assertEquals(results['img_path'],
                          osp.join(data_prefix, '1036169.jpg'))
        self.assertEquals(results['img'].shape, (25, 119, 3))
        self.assertEquals(results['img'].dtype, np.uint8)
        self.assertEquals(results['img_shape'], (25, 119))
        self.assertEquals(results['ori_shape'], (25, 119))
        self.assertEquals(
            repr(transform),
            ('LoadImageFromFile(ignore_empty=False, min_size=0, '
             "to_float32=False, color_type='color', imdecode_backend='cv2', "
             "file_client_args={'backend': 'disk'})"))

        # to_float32
        transform = LoadImageFromFile(to_float32=True)
        results = transform(copy.deepcopy(results))
        self.assertEquals(results['img'].dtype, np.float32)

        # min_size
        transform = LoadImageFromFile(min_size=26, ignore_empty=True)
        self.assertIsNone(transform(copy.deepcopy(results)))
        transform = LoadImageFromFile(min_size=26)
        with self.assertRaises(IOError):
            transform(copy.deepcopy(results))

        # test load empty
        fake_img_path = osp.join(data_prefix, 'fake.jpg')
        results = dict(img_path=fake_img_path)
        transform = LoadImageFromFile(ignore_empty=False)
        with self.assertRaises(FileNotFoundError):
            transform(copy.deepcopy(results))
        transform = LoadImageFromFile(ignore_empty=True)
        results = transform(copy.deepcopy(results))
        self.assertIsNone(results)

        data_prefix = osp.join(osp.dirname(__file__), '../../data')
        broken_img_path = osp.join(data_prefix, 'broken.jpg')
        results = dict(img_path=broken_img_path)
        transform = LoadImageFromFile(ignore_empty=False)
        with self.assertRaises(IOError):
            transform(copy.deepcopy(results))
        transform = LoadImageFromFile(ignore_empty=True)
        results = transform(copy.deepcopy(results))
        self.assertIsNone(results)


class TestLoadOCRAnnotations(TestCase):

    def setUp(self):
        self.results = {
            'height':
            288,
            'width':
            512,
            'instances': [{
                'bbox': [0, 0, 10, 20],
                'bbox_label': 1,
                'polygon': [0, 0, 0, 20, 10, 20, 10, 0],
                'text': 'tmp1',
                'ignore': False
            }, {
                'bbox': [10, 10, 110, 120],
                'bbox_label': 2,
                'polygon': [10, 10, 10, 120, 110, 120, 110, 10],
                'text': 'tmp2',
                'ignore': False
            }, {
                'bbox': [0, 0, 10, 20],
                'bbox_label': 1,
                'polygon': [0, 0, 0, 20, 10, 20, 10, 0],
                'text': 'tmp3',
                'ignore': True
            }, {
                'bbox': [10, 10, 110, 120],
                'bbox_label': 2,
                'polygon': [10, 10, 10, 120, 110, 120, 110, 10],
                'text': 'tmp4',
                'ignore': True
            }]
        }

    def test_load_polygon(self):
        transform = LoadOCRAnnotations(
            with_bbox=False, with_label=False, with_polygon=True)
        results = transform(copy.deepcopy(self.results))
        self.assertIn('gt_polygons', results)
        self.assertIsInstance(results['gt_polygons'], list)
        self.assertEqual(len(results['gt_polygons']), 4)
        for gt_polygon in results['gt_polygons']:
            self.assertIsInstance(gt_polygon, np.ndarray)
            self.assertEqual(gt_polygon.dtype, np.float32)

        self.assertIn('gt_ignored', results)
        self.assertEqual(results['gt_ignored'].dtype, np.bool_)
        self.assertTrue((results['gt_ignored'],
                         np.array([False, False, True, True], dtype=np.bool_)))

    def test_load_text(self):
        transform = LoadOCRAnnotations(
            with_bbox=False, with_label=False, with_text=True)
        results = transform(copy.deepcopy(self.results))
        self.assertIn('gt_texts', results)
        self.assertListEqual(results['gt_texts'],
                             ['tmp1', 'tmp2', 'tmp3', 'tmp4'])

    def test_repr(self):
        transform = LoadOCRAnnotations(
            with_bbox=True, with_label=True, with_polygon=True, with_text=True)
        self.assertEqual(
            repr(transform),
            ('LoadOCRAnnotations(with_bbox=True, with_label=True, '
             'with_polygon=True, with_text=True, '
             "imdecode_backend='cv2', file_client_args={'backend': 'disk'})"))


class TestLoadKIEAnnotations(TestCase):

    def setUp(self):
        self.results = {
            'bboxes': np.random.rand(2, 4).astype(np.float32),
            'bbox_labels': np.random.randint(0, 10, (2, )),
            'edge_labels': np.random.randint(0, 10, (2, 2)),
            'texts': ['text1', 'text2'],
            'ori_shape': (288, 512)
        }
        self.results = {
            'img_shape': (288, 512),
            'ori_shape': (288, 512),
            'instances': [{
                'bbox': [0, 0, 10, 20],
                'bbox_label': 1,
                'edge_label': 1,
                'text': 'tmp1',
            }, {
                'bbox': [10, 10, 110, 120],
                'bbox_label': 2,
                'edge_label': 1,
                'text': 'tmp2',
            }]
        }
        self.load = LoadKIEAnnotations()

    def test_transform(self):
        results = self.load(copy.deepcopy(self.results))

        self.assertIn('gt_bboxes', results)
        self.assertIsInstance(results['gt_bboxes'], np.ndarray)
        self.assertEqual(results['gt_bboxes'].shape, (2, 4))
        self.assertEqual(results['gt_bboxes'].dtype, np.float32)

        self.assertIn('gt_bboxes_labels', results)
        self.assertIsInstance(results['gt_bboxes_labels'], np.ndarray)
        self.assertEqual(results['gt_bboxes_labels'].shape, (2, ))
        self.assertEqual(results['gt_bboxes_labels'].dtype, np.int64)

        self.assertIn('gt_edges_labels', results)
        self.assertIsInstance(results['gt_edges_labels'], np.ndarray)
        self.assertEqual(results['gt_edges_labels'].shape, (2, 2))
        self.assertEqual(results['gt_edges_labels'].dtype, np.int64)

        self.assertIn('ori_shape', results)
        self.assertEqual(results['ori_shape'], (288, 512))

        load = LoadKIEAnnotations(key_node_idx=1, value_node_idx=2)
        results = load(copy.deepcopy(self.results))
        self.assertEqual(results['gt_edges_labels'][0, 1], 1)
        self.assertEqual(results['gt_edges_labels'][1, 0], -1)

    def test_repr(self):
        self.assertEqual(
            repr(self.load),
            'LoadKIEAnnotations(with_bbox=True, with_label=True, '
<<<<<<< HEAD
            'with_text=True)')


class TestLoadImageFromLMDB(TestCase):

    def setUp(self):
        img_key = 'image-%09d' % 1
        self.results1 = {
            'img_path': f'tests/data/rec_toy_dataset/imgs.lmdb/{img_key}'
        }
        self.broken_results = {
            'img_path': f'tests/data/rec_toy_dataset/broken.lmdb/{img_key}'
        }

        img_key = 'image-%09d' % 100
        self.results2 = {
            'img_path': f'tests/data/rec_toy_dataset/imgs.lmdb/{img_key}'
        }

    def test_init(self):
        with self.assertRaises(ValueError):
            LoadImageFromLMDB(file_client_args=dict(backend='disk'))

    def test_transform(self):
        transform = LoadImageFromLMDB()
        results = transform(copy.deepcopy(self.results1))
        self.assertIn('img', results)
        self.assertIsInstance(results['img'], np.ndarray)
        self.assertEqual(results['img'].shape[:2], results['img_shape'])
        self.assertEqual(results['ori_shape'], results['img_shape'])

    def test_invalid_key(self):
        # This test also tests its capability of implicitly switching between
        # different backends (due to different lmdb path)
        transform = LoadImageFromLMDB()
        with self.assertRaises(KeyError):
            results = transform(copy.deepcopy(self.results2))
        with self.assertRaises(IOError):
            transform(copy.deepcopy(self.broken_results))
        transform = LoadImageFromLMDB(ignore_empty=True)
        results = transform(copy.deepcopy(self.results2))
        self.assertIsNone(results)
        results = transform(copy.deepcopy(self.broken_results))
        self.assertIsNone(results)

    def test_to_float32(self):
        transform = LoadImageFromLMDB(to_float32=True)
        results = transform(copy.deepcopy(self.results1))
        self.assertIn('img', results)
        self.assertIsInstance(results['img'], np.ndarray)
        self.assertTrue(results['img'].dtype, np.float32)
        self.assertEqual(results['img'].shape[:2], results['img_shape'])
        self.assertEqual(results['ori_shape'], results['img_shape'])

    def test_repr(self):
        transform = LoadImageFromLMDB()
        assert repr(transform) == ('LoadImageFromLMDB(ignore_empty=False, '
                                   "to_float32=False, color_type='color', "
                                   "imdecode_backend='cv2', "
                                   'file_client_args={})')


class TestInferencerLoader(TestCase):

    def test_transform(self):
        loader = InferencerLoader()

        # load from path
        img_path = 'tests/data/det_toy_dataset/imgs/test/img_1.jpg'
        res = loader(img_path)
        self.assertIsInstance(res['img'], np.ndarray)

        # load from ndarray
        img = mmcv.imread(img_path)
        res = loader(img)
        self.assertIsInstance(res['img'], np.ndarray)

        # load from dict
        res = loader(dict(img=img))
        self.assertIsInstance(res['img'], np.ndarray)

        # invalid input
        with self.assertRaises(NotImplementedError):
            loader(['hello'])
=======
            'with_text=True)')
>>>>>>> 69929237
<|MERGE_RESOLUTION|>--- conflicted
+++ resolved
@@ -6,13 +6,8 @@
 import mmcv
 import numpy as np
 
-<<<<<<< HEAD
 from mmocr.datasets.transforms import (InferencerLoader, LoadImageFromFile,
-                                       LoadImageFromLMDB, LoadKIEAnnotations,
-=======
-from mmocr.datasets.transforms import (LoadImageFromFile, LoadKIEAnnotations,
->>>>>>> 69929237
-                                       LoadOCRAnnotations)
+                                       LoadKIEAnnotations, LoadOCRAnnotations)
 
 
 class TestLoadImageFromFile(TestCase):
@@ -195,67 +190,7 @@
         self.assertEqual(
             repr(self.load),
             'LoadKIEAnnotations(with_bbox=True, with_label=True, '
-<<<<<<< HEAD
             'with_text=True)')
-
-
-class TestLoadImageFromLMDB(TestCase):
-
-    def setUp(self):
-        img_key = 'image-%09d' % 1
-        self.results1 = {
-            'img_path': f'tests/data/rec_toy_dataset/imgs.lmdb/{img_key}'
-        }
-        self.broken_results = {
-            'img_path': f'tests/data/rec_toy_dataset/broken.lmdb/{img_key}'
-        }
-
-        img_key = 'image-%09d' % 100
-        self.results2 = {
-            'img_path': f'tests/data/rec_toy_dataset/imgs.lmdb/{img_key}'
-        }
-
-    def test_init(self):
-        with self.assertRaises(ValueError):
-            LoadImageFromLMDB(file_client_args=dict(backend='disk'))
-
-    def test_transform(self):
-        transform = LoadImageFromLMDB()
-        results = transform(copy.deepcopy(self.results1))
-        self.assertIn('img', results)
-        self.assertIsInstance(results['img'], np.ndarray)
-        self.assertEqual(results['img'].shape[:2], results['img_shape'])
-        self.assertEqual(results['ori_shape'], results['img_shape'])
-
-    def test_invalid_key(self):
-        # This test also tests its capability of implicitly switching between
-        # different backends (due to different lmdb path)
-        transform = LoadImageFromLMDB()
-        with self.assertRaises(KeyError):
-            results = transform(copy.deepcopy(self.results2))
-        with self.assertRaises(IOError):
-            transform(copy.deepcopy(self.broken_results))
-        transform = LoadImageFromLMDB(ignore_empty=True)
-        results = transform(copy.deepcopy(self.results2))
-        self.assertIsNone(results)
-        results = transform(copy.deepcopy(self.broken_results))
-        self.assertIsNone(results)
-
-    def test_to_float32(self):
-        transform = LoadImageFromLMDB(to_float32=True)
-        results = transform(copy.deepcopy(self.results1))
-        self.assertIn('img', results)
-        self.assertIsInstance(results['img'], np.ndarray)
-        self.assertTrue(results['img'].dtype, np.float32)
-        self.assertEqual(results['img'].shape[:2], results['img_shape'])
-        self.assertEqual(results['ori_shape'], results['img_shape'])
-
-    def test_repr(self):
-        transform = LoadImageFromLMDB()
-        assert repr(transform) == ('LoadImageFromLMDB(ignore_empty=False, '
-                                   "to_float32=False, color_type='color', "
-                                   "imdecode_backend='cv2', "
-                                   'file_client_args={})')
 
 
 class TestInferencerLoader(TestCase):
@@ -279,7 +214,4 @@
 
         # invalid input
         with self.assertRaises(NotImplementedError):
-            loader(['hello'])
-=======
-            'with_text=True)')
->>>>>>> 69929237
+            loader(['hello'])