# Copyright (c) OpenMMLab. All rights reserved.
import json
import os.path as osp
import tempfile

import pytest

from mmocr.datasets.utils.backend import (HardDiskAnnFileBackend,
                                          HTTPAnnFileBackend,
                                          PetrelAnnFileBackend)
<<<<<<< HEAD
from mmocr.datasets.utils.loader import AnnFileLoader

# from mmocr.utils import recog2lmdb
=======
from mmocr.datasets.utils.loader import AnnFileLoader, HardDiskLoader
from mmocr.utils import lmdb_converter
>>>>>>> d8549ade


def _create_dummy_line_str_file(ann_file):
    ann_info1 = 'sample1.jpg hello'
    ann_info2 = 'sample2.jpg world'

    with open(ann_file, 'w') as fw:
        for ann_info in [ann_info1, ann_info2]:
            fw.write(ann_info + '\n')


def _create_dummy_line_json_file(ann_file):
    ann_info1 = {'filename': 'sample1.jpg', 'text': 'hello'}
    ann_info2 = {'filename': 'sample2.jpg', 'text': 'world'}

    with open(ann_file, 'w') as fw:
        for ann_info in [ann_info1, ann_info2]:
            fw.write(json.dumps(ann_info) + '\n')


def test_loader():
    tmp_dir = tempfile.TemporaryDirectory()
    # create dummy data
    ann_file = osp.join(tmp_dir.name, 'fake_data.txt')
    _create_dummy_line_str_file(ann_file)

    parser = dict(
        type='LineStrParser',
        keys=['filename', 'text'],
        keys_idx=[0, 1],
        separator=' ')

    with pytest.raises(AssertionError):
        AnnFileLoader(ann_file, parser, repeat=0)
    with pytest.raises(AssertionError):
        AnnFileLoader(ann_file, [], repeat=1)

    # test text loader and line str parser
    text_loader = AnnFileLoader(ann_file, parser, repeat=1, file_format='txt')
    assert len(text_loader) == 2
    assert text_loader.ori_data_infos[0] == 'sample1.jpg hello'
    assert text_loader[0] == {'filename': 'sample1.jpg', 'text': 'hello'}

    # test text loader and linedict parser
    _create_dummy_line_json_file(ann_file)
    json_parser = dict(type='LineJsonParser', keys=['filename', 'text'])
    text_loader = AnnFileLoader(
        ann_file, json_parser, repeat=1, file_format='txt')
    assert text_loader[0] == {'filename': 'sample1.jpg', 'text': 'hello'}

    # test text loader and linedict parser
    _create_dummy_line_json_file(ann_file)
    json_parser = dict(type='LineJsonParser', keys=['filename', 'text'])
    text_loader = AnnFileLoader(
        ann_file, json_parser, repeat=1, file_format='txt')
    it = iter(text_loader)
    with pytest.raises(StopIteration):
        for _ in range(len(text_loader) + 1):
            next(it)

<<<<<<< HEAD
    # # test lmdb loader and line str parser
    # _create_dummy_line_str_file(ann_file)
    # lmdb_file = osp.join(tmp_dir.name, 'fake_data.lmdb')
    # recog2lmdb(
    #     img_root=None,
    #     label_path=ann_file,
    #     label_format='txt',
    #     label_only=True,
    #     output=lmdb_file,
    #     lmdb_map_size=102400)

    # lmdb_loader = AnnFileLoader(
    #     lmdb_file, parser, repeat=1, file_format='lmdb')
    # assert lmdb_loader[0] == {'filename': 'sample1.jpg', 'text': 'hello'}
    # lmdb_loader.close()
=======
    # test lmdb loader and line json parser
    _create_dummy_line_str_file(ann_file)
    lmdb_file = osp.join(tmp_dir.name, 'fake_data.lmdb')
    lmdb_converter(ann_file, lmdb_file, lmdb_map_size=102400)

    parser = dict(type='LineJsonParser', keys=['filename', 'text'])
    lmdb_loader = AnnFileLoader(
        lmdb_file, parser, repeat=1, file_format='lmdb')
    assert lmdb_loader[0] == {'filename': 'sample1.jpg', 'text': 'hello'}
    lmdb_loader.close()
>>>>>>> d8549ade

    with pytest.raises(AssertionError):
        HardDiskAnnFileBackend(file_format='json')
    with pytest.raises(AssertionError):
        PetrelAnnFileBackend(file_format='json')
    with pytest.raises(AssertionError):
        HTTPAnnFileBackend(file_format='json')

    tmp_dir.cleanup()<|MERGE_RESOLUTION|>--- conflicted
+++ resolved
@@ -8,14 +8,8 @@
 from mmocr.datasets.utils.backend import (HardDiskAnnFileBackend,
                                           HTTPAnnFileBackend,
                                           PetrelAnnFileBackend)
-<<<<<<< HEAD
 from mmocr.datasets.utils.loader import AnnFileLoader
-
-# from mmocr.utils import recog2lmdb
-=======
-from mmocr.datasets.utils.loader import AnnFileLoader, HardDiskLoader
 from mmocr.utils import lmdb_converter
->>>>>>> d8549ade
 
 
 def _create_dummy_line_str_file(ann_file):
@@ -76,23 +70,6 @@
         for _ in range(len(text_loader) + 1):
             next(it)
 
-<<<<<<< HEAD
-    # # test lmdb loader and line str parser
-    # _create_dummy_line_str_file(ann_file)
-    # lmdb_file = osp.join(tmp_dir.name, 'fake_data.lmdb')
-    # recog2lmdb(
-    #     img_root=None,
-    #     label_path=ann_file,
-    #     label_format='txt',
-    #     label_only=True,
-    #     output=lmdb_file,
-    #     lmdb_map_size=102400)
-
-    # lmdb_loader = AnnFileLoader(
-    #     lmdb_file, parser, repeat=1, file_format='lmdb')
-    # assert lmdb_loader[0] == {'filename': 'sample1.jpg', 'text': 'hello'}
-    # lmdb_loader.close()
-=======
     # test lmdb loader and line json parser
     _create_dummy_line_str_file(ann_file)
     lmdb_file = osp.join(tmp_dir.name, 'fake_data.lmdb')
@@ -103,7 +80,6 @@
         lmdb_file, parser, repeat=1, file_format='lmdb')
     assert lmdb_loader[0] == {'filename': 'sample1.jpg', 'text': 'hello'}
     lmdb_loader.close()
->>>>>>> d8549ade
 
     with pytest.raises(AssertionError):
         HardDiskAnnFileBackend(file_format='json')
