# Copyright (c) OpenMMLab. All rights reserved.
from .adapters import MMDet2MMOCR, MMOCR2MMDet
from .formatting import PackKIEInputs, PackTextDetInputs, PackTextRecogInputs
<<<<<<< HEAD
from .loading import (InferencerLoader, LoadImageFromFile, LoadImageFromLMDB,
                      LoadImageFromNDArray, LoadKIEAnnotations,
                      LoadOCRAnnotations)
=======
from .loading import (LoadImageFromFile, LoadImageFromNDArray,
                      LoadKIEAnnotations, LoadOCRAnnotations)
>>>>>>> 69929237
from .ocr_transforms import (FixInvalidPolygon, RandomCrop, RandomRotate,
                             RemoveIgnored, Resize)
from .textdet_transforms import (BoundedScaleAspectJitter, RandomFlip,
                                 ShortScaleAspectJitter, SourceImagePad,
                                 TextDetRandomCrop, TextDetRandomCropFlip)
from .textrecog_transforms import (CropHeight, ImageContentJitter, PadToWidth,
                                   PyramidRescale, RescaleToHeight,
                                   ReversePixels, TextRecogGeneralAug)
from .wrappers import ConditionApply, ImgAugWrapper, TorchVisionWrapper

__all__ = [
    'LoadOCRAnnotations', 'RandomRotate', 'ImgAugWrapper', 'SourceImagePad',
    'TextDetRandomCropFlip', 'PyramidRescale', 'TorchVisionWrapper', 'Resize',
    'RandomCrop', 'TextDetRandomCrop', 'RandomCrop', 'PackTextDetInputs',
    'PackTextRecogInputs', 'RescaleToHeight', 'PadToWidth',
    'ShortScaleAspectJitter', 'RandomFlip', 'BoundedScaleAspectJitter',
    'PackKIEInputs', 'LoadKIEAnnotations', 'FixInvalidPolygon', 'MMDet2MMOCR',
<<<<<<< HEAD
    'MMOCR2MMDet', 'LoadImageFromLMDB', 'LoadImageFromFile',
    'LoadImageFromNDArray', 'InferencerLoader', 'RemoveIgnored',
    'ConditionApply'
=======
    'MMOCR2MMDet', 'LoadImageFromFile', 'LoadImageFromNDArray', 'CropHeight',
    'TextRecogGeneralAug', 'ImageContentJitter', 'ReversePixels',
    'RemoveIgnored', 'ConditionApply'
>>>>>>> 69929237
]<|MERGE_RESOLUTION|>--- conflicted
+++ resolved
@@ -1,14 +1,9 @@
 # Copyright (c) OpenMMLab. All rights reserved.
 from .adapters import MMDet2MMOCR, MMOCR2MMDet
 from .formatting import PackKIEInputs, PackTextDetInputs, PackTextRecogInputs
-<<<<<<< HEAD
-from .loading import (InferencerLoader, LoadImageFromFile, LoadImageFromLMDB,
+from .loading import (InferencerLoader, LoadImageFromFile,
                       LoadImageFromNDArray, LoadKIEAnnotations,
                       LoadOCRAnnotations)
-=======
-from .loading import (LoadImageFromFile, LoadImageFromNDArray,
-                      LoadKIEAnnotations, LoadOCRAnnotations)
->>>>>>> 69929237
 from .ocr_transforms import (FixInvalidPolygon, RandomCrop, RandomRotate,
                              RemoveIgnored, Resize)
 from .textdet_transforms import (BoundedScaleAspectJitter, RandomFlip,
@@ -26,13 +21,7 @@
     'PackTextRecogInputs', 'RescaleToHeight', 'PadToWidth',
     'ShortScaleAspectJitter', 'RandomFlip', 'BoundedScaleAspectJitter',
     'PackKIEInputs', 'LoadKIEAnnotations', 'FixInvalidPolygon', 'MMDet2MMOCR',
-<<<<<<< HEAD
-    'MMOCR2MMDet', 'LoadImageFromLMDB', 'LoadImageFromFile',
-    'LoadImageFromNDArray', 'InferencerLoader', 'RemoveIgnored',
-    'ConditionApply'
-=======
     'MMOCR2MMDet', 'LoadImageFromFile', 'LoadImageFromNDArray', 'CropHeight',
-    'TextRecogGeneralAug', 'ImageContentJitter', 'ReversePixels',
-    'RemoveIgnored', 'ConditionApply'
->>>>>>> 69929237
+    'InferencerLoader', 'RemoveIgnored', 'ConditionApply', 'CropHeight',
+    'TextRecogGeneralAug', 'ImageContentJitter', 'ReversePixels'
 ]