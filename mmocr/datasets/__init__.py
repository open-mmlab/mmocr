--- conflicted
+++ resolved
@@ -13,12 +13,7 @@
 __all__ = [
     'DATASETS', 'IcdarDataset', 'build_dataloader', 'build_dataset',
     'BaseDataset', 'OCRDataset', 'TextDetDataset', 'CustomFormatBundle',
-<<<<<<< HEAD
     'DBNetTargets', 'OCRSegDataset', 'KIEDataset', 'FCENetTargets'
 ]
-=======
-    'DBNetTargets', 'OCRSegDataset', 'KIEDataset'
-]
 
-__all__ += utils.__all__
->>>>>>> 05aedf11
+__all__ += utils.__all__