--- conflicted
+++ resolved
@@ -13,10 +13,7 @@
 __all__ = [
     'ICDARTxtTextDetAnnParser', 'ICDARTxtTextRecogAnnParser',
     'TotaltextTextDetAnnParser', 'WildreceiptKIEAnnParser',
-<<<<<<< HEAD
-    'COCOTextDetAnnParser', 'SVTTextDetAnnParser', 'SynthTextTextDetAnnParser'
-=======
-    'COCOTextDetAnnParser', 'SVTTextDetAnnParser', 'FUNSDTextDetAnnParser',
-    'SROIETextDetAnnParser', 'NAFAnnParser'
->>>>>>> 62d440fe
+    'COCOTextDetAnnParser', 'SVTTextDetAnnParser', 'COCOTextDetAnnParser',
+    'SVTTextDetAnnParser', 'FUNSDTextDetAnnParser', 'SROIETextDetAnnParser',
+    'NAFAnnParser', 'SynthTextTextDetAnnParser'
 ]