<<<<<<< HEAD
from mmocr.models.builder import HEADS
=======
# Copyright (c) OpenMMLab. All rights reserved.
from mmdet.models.builder import HEADS

>>>>>>> b8f7ead7
from . import PANHead


@HEADS.register_module()
class PSEHead(PANHead):
    """The class for PANet head."""

    def __init__(
            self,
            in_channels,
            out_channels,
            text_repr_type='poly',  # 'poly' or 'quad'
            downsample_ratio=0.25,
            loss=dict(type='PSELoss'),
            train_cfg=None,
            test_cfg=None,
            init_cfg=None):
        super().__init__(
            in_channels=in_channels,
            out_channels=out_channels,
            text_repr_type=text_repr_type,
            downsample_ratio=downsample_ratio,
            loss=loss,
            train_cfg=train_cfg,
            test_cfg=test_cfg,
            init_cfg=init_cfg)<|MERGE_RESOLUTION|>--- conflicted
+++ resolved
@@ -1,10 +1,5 @@
-<<<<<<< HEAD
+# Copyright (c) OpenMMLab. All rights reserved.
 from mmocr.models.builder import HEADS
-=======
-# Copyright (c) OpenMMLab. All rights reserved.
-from mmdet.models.builder import HEADS
-
->>>>>>> b8f7ead7
 from . import PANHead
 
 
