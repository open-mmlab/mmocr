<<<<<<< HEAD
from mmocr.models.builder import DETECTORS
=======
# Copyright (c) OpenMMLab. All rights reserved.
from mmdet.models.builder import DETECTORS

>>>>>>> b8f7ead7
from mmocr.models.textdet.detectors.single_stage_text_detector import \
    SingleStageTextDetector
from mmocr.models.textdet.detectors.text_detector_mixin import \
    TextDetectorMixin


@DETECTORS.register_module()
class DBNet(TextDetectorMixin, SingleStageTextDetector):
    """The class for implementing DBNet text detector: Real-time Scene Text
    Detection with Differentiable Binarization.

    [https://arxiv.org/abs/1911.08947].
    """

    def __init__(self,
                 backbone,
                 neck,
                 bbox_head,
                 train_cfg=None,
                 test_cfg=None,
                 pretrained=None,
                 show_score=False,
                 init_cfg=None):
        SingleStageTextDetector.__init__(self, backbone, neck, bbox_head,
                                         train_cfg, test_cfg, pretrained,
                                         init_cfg)
        TextDetectorMixin.__init__(self, show_score)<|MERGE_RESOLUTION|>--- conflicted
+++ resolved
@@ -1,10 +1,5 @@
-<<<<<<< HEAD
+# Copyright (c) OpenMMLab. All rights reserved.
 from mmocr.models.builder import DETECTORS
-=======
-# Copyright (c) OpenMMLab. All rights reserved.
-from mmdet.models.builder import DETECTORS
-
->>>>>>> b8f7ead7
 from mmocr.models.textdet.detectors.single_stage_text_detector import \
     SingleStageTextDetector
 from mmocr.models.textdet.detectors.text_detector_mixin import \
