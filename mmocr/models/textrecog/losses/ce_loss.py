# Copyright (c) OpenMMLab. All rights reserved.
import torch.nn as nn

from mmocr.models.builder import LOSSES


@LOSSES.register_module()
class CELoss(nn.Module):
    """Implementation of loss module for encoder-decoder based text recognition
    method with CrossEntropy loss.

    Args:
        ignore_index (int): Specifies a target value that is
            ignored and does not contribute to the input gradient.
        reduction (str): Specifies the reduction to apply to the output,
<<<<<<< HEAD
            should be one of the following: ("none", "mean", "sum").
=======
            should be one of the following: ('none', 'mean', 'sum').
        ignore_first_char (bool): Whether to ignore the first token in target (
            usually the start token). If ``True``, the last token of the output
            sequence will also be removed to be aligned with the target length.
>>>>>>> d7bf2193
    """

    def __init__(self,
                 ignore_index=-1,
                 reduction='none',
                 ignore_first_char=False):
        super().__init__()
        assert isinstance(ignore_index, int)
        assert isinstance(reduction, str)
        assert reduction in ['none', 'mean', 'sum']
        assert isinstance(ignore_first_char, bool)

        self.loss_ce = nn.CrossEntropyLoss(
            ignore_index=ignore_index, reduction=reduction)
        self.ignore_first_char = ignore_first_char

    def format(self, outputs, targets_dict):
        targets = targets_dict['padded_targets']
        if self.ignore_first_char:
            targets = targets[:, 1:].contiguous()
            outputs = outputs[:, :-1, :]

        outputs = outputs.permute(0, 2, 1).contiguous()

        return outputs, targets

    def forward(self, outputs, targets_dict, img_metas=None):
        """
        Args:
            outputs (Tensor): A raw logit tensor of shape :math:`(N, T, C)`.
            targets_dict (dict): A dict with a key ``padded_targets``, which is
                a tensor of shape :math:`(N, T)`. Each element is the index of
                a character.
            img_metas (None): Unused.

        Returns:
            dict: A loss dict with the key ``loss_ce``.
        """
        outputs, targets = self.format(outputs, targets_dict)

        loss_ce = self.loss_ce(outputs, targets.to(outputs.device))
        losses = dict(loss_ce=loss_ce)

        return losses


@LOSSES.register_module()
class SARLoss(CELoss):
    """Implementation of loss module in `SAR.

    <https://arxiv.org/abs/1811.00751>`_.

    Args:
        ignore_index (int): Specifies a target value that is
            ignored and does not contribute to the input gradient.
        reduction (str): Specifies the reduction to apply to the output,
            should be one of the following: ("none", "mean", "sum").

    Warning:
        SARLoss assumes that the first input token is always `<SOS>`.
    """

    def __init__(self, ignore_index=0, reduction='mean', **kwargs):
        super().__init__(ignore_index, reduction)

    def format(self, outputs, targets_dict):
        targets = targets_dict['padded_targets']
        # targets[0, :], [start_idx, idx1, idx2, ..., end_idx, pad_idx...]
        # outputs[0, :, 0], [idx1, idx2, ..., end_idx, ...]

        # ignore first index of target in loss calculation
        targets = targets[:, 1:].contiguous()
        # ignore last index of outputs to be in same seq_len with targets
        outputs = outputs[:, :-1, :].permute(0, 2, 1).contiguous()

        return outputs, targets


@LOSSES.register_module()
class TFLoss(CELoss):
    """Implementation of loss module for transformer.

    Args:
        ignore_index (int, optional): The character index to be ignored in
            loss computation.
        reduction (str): Type of reduction to apply to the output,
            should be one of the following: ("none", "mean", "sum").
        flatten (bool): Whether to flatten the vectors for loss computation.

    Warning:
        TFLoss assumes that the first input token is always `<SOS>`.
    """

    def __init__(self,
                 ignore_index=-1,
                 reduction='none',
                 flatten=True,
                 **kwargs):
        super().__init__(ignore_index, reduction)
        assert isinstance(flatten, bool)

        self.flatten = flatten

    def format(self, outputs, targets_dict):
        outputs = outputs[:, :-1, :].contiguous()
        targets = targets_dict['padded_targets']
        targets = targets[:, 1:].contiguous()
        if self.flatten:
            outputs = outputs.view(-1, outputs.size(-1))
            targets = targets.view(-1)
        else:
            outputs = outputs.permute(0, 2, 1).contiguous()

        return outputs, targets<|MERGE_RESOLUTION|>--- conflicted
+++ resolved
@@ -13,14 +13,10 @@
         ignore_index (int): Specifies a target value that is
             ignored and does not contribute to the input gradient.
         reduction (str): Specifies the reduction to apply to the output,
-<<<<<<< HEAD
-            should be one of the following: ("none", "mean", "sum").
-=======
             should be one of the following: ('none', 'mean', 'sum').
         ignore_first_char (bool): Whether to ignore the first token in target (
             usually the start token). If ``True``, the last token of the output
             sequence will also be removed to be aligned with the target length.
->>>>>>> d7bf2193
     """
 
     def __init__(self,
