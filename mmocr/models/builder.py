--- conflicted
+++ resolved
@@ -1,12 +1,9 @@
-<<<<<<< HEAD
+# Copyright (c) OpenMMLab. All rights reserved.
 import warnings
 
 import torch.nn as nn
 from mmcv.cnn import ACTIVATION_LAYERS as MMCV_ACTIVATION_LAYERS
 from mmcv.cnn import UPSAMPLE_LAYERS as MMCV_UPSAMPLE_LAYERS
-=======
-# Copyright (c) OpenMMLab. All rights reserved.
->>>>>>> b8f7ead7
 from mmcv.utils import Registry, build_from_cfg
 from mmdet.models.builder import BACKBONES as MMDET_BACKBONES
 
