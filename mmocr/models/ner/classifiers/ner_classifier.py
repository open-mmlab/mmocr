<<<<<<< HEAD
from mmocr.models.builder import (DETECTORS, build_convertor, build_decoder,
                                  build_encoder, build_loss)
=======
# Copyright (c) OpenMMLab. All rights reserved.
from mmdet.models.builder import DETECTORS, build_loss

from mmocr.models.builder import build_convertor, build_decoder, build_encoder
>>>>>>> b8f7ead7
from mmocr.models.textrecog.recognizer.base import BaseRecognizer


@DETECTORS.register_module()
class NerClassifier(BaseRecognizer):
    """Base class for NER classifier."""

    def __init__(self,
                 encoder,
                 decoder,
                 loss,
                 label_convertor,
                 train_cfg=None,
                 test_cfg=None,
                 init_cfg=None):
        super().__init__(init_cfg=init_cfg)
        self.label_convertor = build_convertor(label_convertor)

        self.encoder = build_encoder(encoder)

        decoder.update(num_labels=self.label_convertor.num_labels)
        self.decoder = build_decoder(decoder)

        loss.update(num_labels=self.label_convertor.num_labels)
        self.loss = build_loss(loss)

    def extract_feat(self, imgs):
        """Extract features from images."""
        raise NotImplementedError(
            'Extract feature module is not implemented yet.')

    def forward_train(self, imgs, img_metas, **kwargs):
        encode_out = self.encoder(img_metas)
        logits, _ = self.decoder(encode_out)
        loss = self.loss(logits, img_metas)
        return loss

    def forward_test(self, imgs, img_metas, **kwargs):
        encode_out = self.encoder(img_metas)
        _, preds = self.decoder(encode_out)
        pred_entities = self.label_convertor.convert_pred2entities(
            preds, img_metas['attention_masks'])
        return pred_entities

    def aug_test(self, imgs, img_metas, **kwargs):
        raise NotImplementedError('Augmentation test is not implemented yet.')

    def simple_test(self, img, img_metas, **kwargs):
        raise NotImplementedError('Simple test is not implemented yet.')<|MERGE_RESOLUTION|>--- conflicted
+++ resolved
@@ -1,12 +1,6 @@
-<<<<<<< HEAD
+# Copyright (c) OpenMMLab. All rights reserved.
 from mmocr.models.builder import (DETECTORS, build_convertor, build_decoder,
                                   build_encoder, build_loss)
-=======
-# Copyright (c) OpenMMLab. All rights reserved.
-from mmdet.models.builder import DETECTORS, build_loss
-
-from mmocr.models.builder import build_convertor, build_decoder, build_encoder
->>>>>>> b8f7ead7
 from mmocr.models.textrecog.recognizer.base import BaseRecognizer
 
 
