--- conflicted
+++ resolved
@@ -44,21 +44,13 @@
         img_shape = image.shape[:2]
         empty_shape = (img_shape[0], img_shape[1], 3)
         text_image = np.full(empty_shape, 255, dtype=np.uint8)
-<<<<<<< HEAD
-        text_image = self.get_labels_image(
-            text_image,
-            labels=texts,
-            bboxes=bboxes,
-            font_families=self.font_families,
-            font_properties=self.font_properties)
-=======
         if texts:
             text_image = self.get_labels_image(
                 text_image,
                 labels=texts,
                 bboxes=bboxes,
-                font_families=self.font_families)
->>>>>>> 6eaa0673
+                font_families=self.font_families,
+                font_properties=self.font_properties)
         if polygons:
             polygons = [polygon.reshape(-1, 2) for polygon in polygons]
             image = self.get_polygons_image(
