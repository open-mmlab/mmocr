<<<<<<< HEAD
import warnings

import mmcv
=======
# Copyright (c) OpenMMLab. All rights reserved.
>>>>>>> b8f7ead7
import numpy as np
import torch
from mmcv.ops import RoIPool
from mmcv.parallel import collate, scatter
from mmcv.runner import load_checkpoint
from mmdet.core import get_classes
from mmdet.datasets import replace_ImageToTensor
from mmdet.datasets.pipelines import Compose

from mmocr.models import build_detector


def init_detector(config, checkpoint=None, device='cuda:0', cfg_options=None):
    """Initialize a detector from config file.

    Args:
        config (str or :obj:`mmcv.Config`): Config file path or the config
            object.
        checkpoint (str, optional): Checkpoint path. If left as None, the model
            will not load any weights.
        cfg_options (dict): Options to override some settings in the used
            config.

    Returns:
        nn.Module: The constructed detector.
    """
    if isinstance(config, str):
        config = mmcv.Config.fromfile(config)
    elif not isinstance(config, mmcv.Config):
        raise TypeError('config must be a filename or Config object, '
                        f'but got {type(config)}')
    if cfg_options is not None:
        config.merge_from_dict(cfg_options)
    config.model.pretrained = None
    config.model.train_cfg = None
    model = build_detector(config.model, test_cfg=config.get('test_cfg'))
    if checkpoint is not None:
        map_loc = 'cpu' if device == 'cpu' else None
        checkpoint = load_checkpoint(model, checkpoint, map_location=map_loc)
        if 'CLASSES' in checkpoint.get('meta', {}):
            model.CLASSES = checkpoint['meta']['CLASSES']
        else:
            warnings.simplefilter('once')
            warnings.warn('Class names are not saved in the checkpoint\'s '
                          'meta data, use COCO classes by default.')
            model.CLASSES = get_classes('coco')
    model.cfg = config  # save the config in the model for convenience
    model.to(device)
    model.eval()
    return model


def disable_text_recog_aug_test(cfg, set_types=None):
    """Remove aug_test from test pipeline of text recognition.
    Args:
        cfg (mmcv.Config): Input config.
        set_types (list[str]): Type of dataset source. Should be
            None or sublist of ['test', 'val']

    Returns:
        cfg (mmcv.Config): Output config removing
            `MultiRotateAugOCR` in test pipeline.
    """
    assert set_types is None or isinstance(set_types, list)
    if set_types is None:
        set_types = ['val', 'test']
    for set_type in set_types:
        if cfg.data[set_type].pipeline[1].type == 'MultiRotateAugOCR':
            cfg.data[set_type].pipeline = [
                cfg.data[set_type].pipeline[0],
                *cfg.data[set_type].pipeline[1].transforms
            ]

    return cfg


def model_inference(model,
                    imgs,
                    ann=None,
                    batch_mode=False,
                    return_data=False):
    """Inference image(s) with the detector.

    Args:
        model (nn.Module): The loaded detector.
        imgs (str/ndarray or list[str/ndarray] or tuple[str/ndarray]):
            Either image files or loaded images.
        batch_mode (bool): If True, use batch mode for inference.
        ann (dict): Annotation info for key information extraction.
        return_data: Return postprocessed data.
    Returns:
        result (dict): Predicted results.
    """

    if isinstance(imgs, (list, tuple)):
        is_batch = True
        if not isinstance(imgs[0], (np.ndarray, str)):
            raise AssertionError('imgs must be strings or numpy arrays')

    elif isinstance(imgs, (np.ndarray, str)):
        imgs = [imgs]
        is_batch = False
    else:
        raise AssertionError('imgs must be strings or numpy arrays')

    is_ndarray = isinstance(imgs[0], np.ndarray)

    cfg = model.cfg

    if batch_mode:
        cfg = disable_text_recog_aug_test(cfg, set_types=['test'])

    device = next(model.parameters()).device  # model device

    if is_ndarray:
        cfg = cfg.copy()
        # set loading pipeline type
        cfg.data.test.pipeline[0].type = 'LoadImageFromNdarray'

    cfg.data.test.pipeline = replace_ImageToTensor(cfg.data.test.pipeline)
    test_pipeline = Compose(cfg.data.test.pipeline)

    datas = []
    for img in imgs:
        # prepare data
        if is_ndarray:
            # directly add img
            data = dict(img=img, ann_info=ann, bbox_fields=[])
        else:
            # add information into dict
            data = dict(
                img_info=dict(filename=img),
                img_prefix=None,
                ann_info=ann,
                bbox_fields=[])

        # build the data pipeline
        data = test_pipeline(data)
        # get tensor from list to stack for batch mode (text detection)
        if batch_mode:
            if cfg.data.test.pipeline[1].type == 'MultiScaleFlipAug':
                for key, value in data.items():
                    data[key] = value[0]
        datas.append(data)

    if isinstance(datas[0]['img'], list) and len(datas) > 1:
        raise Exception('aug test does not support '
                        f'inference with batch size '
                        f'{len(datas)}')

    data = collate(datas, samples_per_gpu=len(imgs))

    # process img_metas
    if isinstance(data['img_metas'], list):
        data['img_metas'] = [
            img_metas.data[0] for img_metas in data['img_metas']
        ]
    else:
        data['img_metas'] = data['img_metas'].data

    if isinstance(data['img'], list):
        data['img'] = [img.data for img in data['img']]
        if isinstance(data['img'][0], list):
            data['img'] = [img[0] for img in data['img']]
    else:
        data['img'] = data['img'].data

    # for KIE models
    if ann is not None:
        data['relations'] = data['relations'].data[0]
        data['gt_bboxes'] = data['gt_bboxes'].data[0]
        data['texts'] = data['texts'].data[0]
        data['img'] = data['img'][0]
        data['img_metas'] = data['img_metas'][0]

    if next(model.parameters()).is_cuda:
        # scatter to specified GPU
        data = scatter(data, [device])[0]
    else:
        for m in model.modules():
            assert not isinstance(
                m, RoIPool
            ), 'CPU inference with RoIPool is not supported currently.'

    # forward the model
    with torch.no_grad():
        results = model(return_loss=False, rescale=True, **data)

    if not is_batch:
        if not return_data:
            return results[0]
        return results[0], datas[0]
    else:
        if not return_data:
            return results
        return results, datas


def text_model_inference(model, input_sentence):
    """Inference text(s) with the entity recognizer.

    Args:
        model (nn.Module): The loaded recognizer.
        input_sentence (str): A text entered by the user.

    Returns:
        result (dict): Predicted results.
    """

    assert isinstance(input_sentence, str)

    cfg = model.cfg
    test_pipeline = Compose(cfg.data.test.pipeline)
    data = {'text': input_sentence, 'label': {}}

    # build the data pipeline
    data = test_pipeline(data)
    if isinstance(data['img_metas'], dict):
        img_metas = data['img_metas']
    else:
        img_metas = data['img_metas'].data

    assert isinstance(img_metas, dict)
    img_metas = {
        'input_ids': img_metas['input_ids'].unsqueeze(0),
        'attention_masks': img_metas['attention_masks'].unsqueeze(0),
        'token_type_ids': img_metas['token_type_ids'].unsqueeze(0),
        'labels': img_metas['labels'].unsqueeze(0)
    }
    # forward the model
    with torch.no_grad():
        result = model(None, img_metas, return_loss=False)
    return result<|MERGE_RESOLUTION|>--- conflicted
+++ resolved
@@ -1,10 +1,7 @@
-<<<<<<< HEAD
+# Copyright (c) OpenMMLab. All rights reserved.
 import warnings
 
 import mmcv
-=======
-# Copyright (c) OpenMMLab. All rights reserved.
->>>>>>> b8f7ead7
 import numpy as np
 import torch
 from mmcv.ops import RoIPool
