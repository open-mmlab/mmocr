import numpy as np
import torch
from mmcv.ops import RoIPool
from mmcv.parallel import collate, scatter
from mmdet.datasets import replace_ImageToTensor
from mmdet.datasets.pipelines import Compose


def disable_text_recog_aug_test(cfg, set_types=None):
    """Remove aug_test from test pipeline of text recognition.
    Args:
        cfg (mmcv.Config): Input config.
        set_types (list[str]): Type of dataset source. Should be
            None or sublist of ['test', 'val']

    Returns:
        cfg (mmcv.Config): Output config removing
            `MultiRotateAugOCR` in test pipeline.
    """
    assert set_types is None or isinstance(set_types, list)
    if set_types is None:
        set_types = ['val', 'test']
    for set_type in set_types:
        if cfg.data[set_type].pipeline[1].type == 'MultiRotateAugOCR':
            cfg.data[set_type].pipeline = [
                cfg.data[set_type].pipeline[0],
                *cfg.data[set_type].pipeline[1].transforms
            ]
        assert_if_not_support_batch_mode(cfg, set_type)

    return cfg


<<<<<<< HEAD
def model_inference(model, imgs, ann=None, batch_mode=False, return_data=False):
=======
def assert_if_not_support_batch_mode(cfg, set_type='test'):
    if cfg.data[set_type].pipeline[1].type == 'ResizeOCR':
        if cfg.data[set_type].pipeline[1].max_width is None:
            raise Exception('Batch mode is not supported '
                            'since the image width is not fixed, '
                            'in the case that keeping aspect ratio but '
                            'max_width is none when do resize.')


def model_inference(model, imgs, batch_mode=False):
>>>>>>> 782e966c
    """Inference image(s) with the detector.

    Args:
        model (nn.Module): The loaded detector.
        imgs (str/ndarray or list[str/ndarray] or tuple[str/ndarray]):
            Either image files or loaded images.
        batch_mode (bool): If True, use batch mode for inference.
    Returns:
        result (dict): Predicted results.
    """

    if isinstance(imgs, (list, tuple)):
        is_batch = True
        if not isinstance(imgs[0], (np.ndarray, str)):
            raise AssertionError('imgs must be strings or numpy arrays')

    elif isinstance(imgs, (np.ndarray, str)):
        imgs = [imgs]
        is_batch = False
    else:
        raise AssertionError('imgs must be strings or numpy arrays')

    is_ndarray = isinstance(imgs[0], np.ndarray)

    cfg = model.cfg

    if batch_mode:
        cfg = disable_text_recog_aug_test(cfg, set_types=['test'])

    device = next(model.parameters()).device  # model device

    if is_ndarray:
        cfg = cfg.copy()
        # set loading pipeline type
        cfg.data.test.pipeline[0].type = 'LoadImageFromNdarray'

    cfg.data.test.pipeline = replace_ImageToTensor(cfg.data.test.pipeline)
    test_pipeline = Compose(cfg.data.test.pipeline)

    datas = []
    for img in imgs:
        # prepare data
        if is_ndarray:
            # directly add img
            data = dict(img=img, ann_info=ann, bbox_fields=[])
        else:
            # add information into dict
            data = dict(img_info=dict(filename=img), img_prefix=None, ann_info=ann,
            bbox_fields=[])

        # build the data pipeline
        data = test_pipeline(data)
        # get tensor from list to stack for batch mode (text detection)
        if batch_mode:
            if cfg.data.test.pipeline[1].type == 'MultiScaleFlipAug':
                for key, value in data.items():
                    data[key] = value[0]
        datas.append(data)

    if isinstance(datas[0]['img'], list) and len(datas) > 1:
        raise Exception('aug test does not support '
                        f'inference with batch size '
                        f'{len(datas)}')

    data = collate(datas, samples_per_gpu=len(imgs))

    # process img_metas
    if isinstance(data['img_metas'], list):
        data['img_metas'] = [
            img_metas.data[0] for img_metas in data['img_metas']
        ]
    else:
        data['img_metas'] = data['img_metas'].data

    if isinstance(data['img'], list):
        data['img'] = [img.data for img in data['img']]
        if isinstance(data['img'][0], list):
            data['img'] = [img[0] for img in data['img']]
    else:
        data['img'] = data['img'].data

    if next(model.parameters()).is_cuda:
        # scatter to specified GPU
        data = scatter(data, [device])[0]
    else:
        for m in model.modules():
            assert not isinstance(
                m, RoIPool
            ), 'CPU inference with RoIPool is not supported currently.'

    # forward the model
    with torch.no_grad():
        results = model(return_loss=False, rescale=True, **data)

    if not is_batch:
        if not return_data:
            return results[0]
        return results[0], datas[0]
    else:
        if not return_data:
            return results
        return results, datas


def text_model_inference(model, input_sentence):
    """Inference text(s) with the entity recognizer.

    Args:
        model (nn.Module): The loaded recognizer.
        input_sentence (str): A text entered by the user.

    Returns:
        result (dict): Predicted results.
    """

    assert isinstance(input_sentence, str)

    cfg = model.cfg
    test_pipeline = Compose(cfg.data.test.pipeline)
    data = {'text': input_sentence, 'label': {}}

    # build the data pipeline
    data = test_pipeline(data)
    if isinstance(data['img_metas'], dict):
        img_metas = data['img_metas']
    else:
        img_metas = data['img_metas'].data

    assert isinstance(img_metas, dict)
    img_metas = {
        'input_ids': img_metas['input_ids'].unsqueeze(0),
        'attention_masks': img_metas['attention_masks'].unsqueeze(0),
        'token_type_ids': img_metas['token_type_ids'].unsqueeze(0),
        'labels': img_metas['labels'].unsqueeze(0)
    }
    # forward the model
    with torch.no_grad():
        result = model(None, img_metas, return_loss=False)
    return result<|MERGE_RESOLUTION|>--- conflicted
+++ resolved
@@ -31,9 +31,6 @@
     return cfg
 
 
-<<<<<<< HEAD
-def model_inference(model, imgs, ann=None, batch_mode=False, return_data=False):
-=======
 def assert_if_not_support_batch_mode(cfg, set_type='test'):
     if cfg.data[set_type].pipeline[1].type == 'ResizeOCR':
         if cfg.data[set_type].pipeline[1].max_width is None:
@@ -43,8 +40,7 @@
                             'max_width is none when do resize.')
 
 
-def model_inference(model, imgs, batch_mode=False):
->>>>>>> 782e966c
+def model_inference(model, imgs, ann=None, batch_mode=False, return_data=False):
     """Inference image(s) with the detector.
 
     Args:
