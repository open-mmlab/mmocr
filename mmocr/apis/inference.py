import numpy as np
import torch
from mmcv.ops import RoIPool
from mmcv.parallel import collate, scatter
from mmdet.datasets import replace_ImageToTensor
from mmdet.datasets.pipelines import Compose


def disable_text_recog_aug_test(cfg, set_types=None):
    """Remove aug_test from test pipeline of text recognition.
    Args:
        cfg (mmcv.Config): Input config.
        set_types (list[str]): Type of dataset source. Should be
            None or sublist of ['test', 'val']

    Returns:
        cfg (mmcv.Config): Output config removing
            `MultiRotateAugOCR` in test pipeline.
    """
    assert set_types is None or isinstance(set_types, list)
    if set_types is None:
        set_types = ['val', 'test']
    for set_type in set_types:
        if cfg.data[set_type].pipeline[1].type == 'MultiRotateAugOCR':
            cfg.data[set_type].pipeline = [
                cfg.data[set_type].pipeline[0],
                *cfg.data[set_type].pipeline[1].transforms
            ]

    return cfg


<<<<<<< HEAD
def assert_if_not_support_batch_mode(cfg, set_type='test'):
    if cfg.data[set_type].pipeline[1].type == 'ResizeOCR':
        if cfg.data[set_type].pipeline[1].max_width is None:
            raise Exception('Batch mode is not supported '
                            'since the image width is not fixed, '
                            'in the case that keeping aspect ratio but '
                            'max_width is none when do resize.')


def model_inference(model,
                    imgs,
                    ann=None,
                    batch_mode=False,
                    return_data=False):
=======
def model_inference(model, imgs, batch_mode=False):
>>>>>>> 3707d671
    """Inference image(s) with the detector.

    Args:
        model (nn.Module): The loaded detector.
        imgs (str/ndarray or list[str/ndarray] or tuple[str/ndarray]):
            Either image files or loaded images.
        batch_mode (bool): If True, use batch mode for inference.
        ann (dict): Annotation info for key information extraction.
        return_data: Return postprocessed data.
    Returns:
        result (dict): Predicted results.
    """

    if isinstance(imgs, (list, tuple)):
        is_batch = True
        if not isinstance(imgs[0], (np.ndarray, str)):
            raise AssertionError('imgs must be strings or numpy arrays')

    elif isinstance(imgs, (np.ndarray, str)):
        imgs = [imgs]
        is_batch = False
    else:
        raise AssertionError('imgs must be strings or numpy arrays')

    is_ndarray = isinstance(imgs[0], np.ndarray)

    cfg = model.cfg

    if batch_mode:
        cfg = disable_text_recog_aug_test(cfg, set_types=['test'])

    device = next(model.parameters()).device  # model device

    if is_ndarray:
        cfg = cfg.copy()
        # set loading pipeline type
        cfg.data.test.pipeline[0].type = 'LoadImageFromNdarray'

    cfg.data.test.pipeline = replace_ImageToTensor(cfg.data.test.pipeline)
    test_pipeline = Compose(cfg.data.test.pipeline)

    datas = []
    for img in imgs:
        # prepare data
        if is_ndarray:
            # directly add img
            data = dict(img=img, ann_info=ann, bbox_fields=[])
        else:
            # add information into dict
            data = dict(
                img_info=dict(filename=img),
                img_prefix=None,
                ann_info=ann,
                bbox_fields=[])

        # build the data pipeline
        data = test_pipeline(data)
        # get tensor from list to stack for batch mode (text detection)
        if batch_mode:
            if cfg.data.test.pipeline[1].type == 'MultiScaleFlipAug':
                for key, value in data.items():
                    data[key] = value[0]
        datas.append(data)

    if isinstance(datas[0]['img'], list) and len(datas) > 1:
        raise Exception('aug test does not support '
                        f'inference with batch size '
                        f'{len(datas)}')

    data = collate(datas, samples_per_gpu=len(imgs))

    # process img_metas
    if isinstance(data['img_metas'], list):
        data['img_metas'] = [
            img_metas.data[0] for img_metas in data['img_metas']
        ]
    else:
        data['img_metas'] = data['img_metas'].data

    if isinstance(data['img'], list):
        data['img'] = [img.data for img in data['img']]
        if isinstance(data['img'][0], list):
            data['img'] = [img[0] for img in data['img']]
    else:
        data['img'] = data['img'].data

    # for KIE models
    if ann is not None:
        data['relations'] = data['relations'].data[0]
        data['gt_bboxes'] = data['gt_bboxes'].data[0]
        data['texts'] = data['texts'].data[0]
        data['img'] = data['img'][0]
        data['img_metas'] = data['img_metas'][0]

    if next(model.parameters()).is_cuda:
        # scatter to specified GPU
        data = scatter(data, [device])[0]
    else:
        for m in model.modules():
            assert not isinstance(
                m, RoIPool
            ), 'CPU inference with RoIPool is not supported currently.'

    # forward the model
    with torch.no_grad():
        results = model(return_loss=False, rescale=True, **data)

    if not is_batch:
        if not return_data:
            return results[0]
        return results[0], datas[0]
    else:
        if not return_data:
            return results
        return results, datas


def text_model_inference(model, input_sentence):
    """Inference text(s) with the entity recognizer.

    Args:
        model (nn.Module): The loaded recognizer.
        input_sentence (str): A text entered by the user.

    Returns:
        result (dict): Predicted results.
    """

    assert isinstance(input_sentence, str)

    cfg = model.cfg
    test_pipeline = Compose(cfg.data.test.pipeline)
    data = {'text': input_sentence, 'label': {}}

    # build the data pipeline
    data = test_pipeline(data)
    if isinstance(data['img_metas'], dict):
        img_metas = data['img_metas']
    else:
        img_metas = data['img_metas'].data

    assert isinstance(img_metas, dict)
    img_metas = {
        'input_ids': img_metas['input_ids'].unsqueeze(0),
        'attention_masks': img_metas['attention_masks'].unsqueeze(0),
        'token_type_ids': img_metas['token_type_ids'].unsqueeze(0),
        'labels': img_metas['labels'].unsqueeze(0)
    }
    # forward the model
    with torch.no_grad():
        result = model(None, img_metas, return_loss=False)
    return result<|MERGE_RESOLUTION|>--- conflicted
+++ resolved
@@ -30,24 +30,11 @@
     return cfg
 
 
-<<<<<<< HEAD
-def assert_if_not_support_batch_mode(cfg, set_type='test'):
-    if cfg.data[set_type].pipeline[1].type == 'ResizeOCR':
-        if cfg.data[set_type].pipeline[1].max_width is None:
-            raise Exception('Batch mode is not supported '
-                            'since the image width is not fixed, '
-                            'in the case that keeping aspect ratio but '
-                            'max_width is none when do resize.')
-
-
 def model_inference(model,
                     imgs,
                     ann=None,
                     batch_mode=False,
                     return_data=False):
-=======
-def model_inference(model, imgs, batch_mode=False):
->>>>>>> 3707d671
     """Inference image(s) with the detector.
 
     Args:
