--- conflicted
+++ resolved
@@ -1,9 +1,5 @@
-<<<<<<< HEAD
+# Copyright (c) OpenMMLab. All rights reserved.
 from .inference import init_detector, model_inference
-=======
-# Copyright (c) OpenMMLab. All rights reserved.
-from .inference import model_inference
->>>>>>> b8f7ead7
 from .train import train_detector
 
 __all__ = ['model_inference', 'train_detector', 'init_detector']