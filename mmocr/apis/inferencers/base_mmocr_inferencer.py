# Copyright (c) OpenMMLab. All rights reserved.
import os.path as osp
from typing import Dict, Iterable, List, Optional, Sequence, Tuple, Union

import mmcv
import mmengine
import numpy as np
from mmengine.dataset import Compose
from mmengine.infer.infer import BaseInferencer, ModelType
from mmengine.registry import init_default_scope
from mmengine.structures import InstanceData
from rich.progress import track
from torch import Tensor

from mmocr.utils import ConfigType

InstanceList = List[InstanceData]
InputType = Union[str, np.ndarray]
InputsType = Union[InputType, Sequence[InputType]]
PredType = Union[InstanceData, InstanceList]
ImgType = Union[np.ndarray, Sequence[np.ndarray]]
ResType = Union[Dict, List[Dict], InstanceData, List[InstanceData]]


class BaseMMOCRInferencer(BaseInferencer):
    """Base inferencer.

    Args:
        model (str, optional): Path to the config file or the model name
            defined in metafile. For example, it could be
            "dbnet_resnet18_fpnc_1200e_icdar2015" or
            "configs/textdet/dbnet/dbnet_resnet18_fpnc_1200e_icdar2015.py".
            If model is not specified, user must provide the
            `weights` saved by MMEngine which contains the config string.
            Defaults to None.
        weights (str, optional): Path to the checkpoint. If it is not specified
            and model is a model name of metafile, the weights will be loaded
            from metafile. Defaults to None.
        device (str, optional): Device to run inference. If None, the available
            device will be automatically used. Defaults to None.
        scope (str, optional): The scope of the model. Defaults to "mmocr".
    """

    preprocess_kwargs: set = set()
    forward_kwargs: set = set()
    visualize_kwargs: set = {
        'return_vis', 'show', 'wait_time', 'draw_pred', 'pred_score_thr',
        'save_vis'
    }
    postprocess_kwargs: set = {
        'print_result', 'return_datasample', 'save_pred'
    }
    loading_transforms: list = ['LoadImageFromFile', 'LoadImageFromNDArray']

    def __init__(self,
                 model: Union[ModelType, str, None] = None,
                 weights: Optional[str] = None,
                 device: Optional[str] = None,
<<<<<<< HEAD
                 scope: str = 'mmocr') -> None:
        # A global counter tracking the number of images given in the form
        # of ndarray, for naming the output images
        self.num_unnamed_imgs = 0
        register_all_modules()
=======
                 scope: Optional[str] = 'mmocr') -> None:
        # A global counter tracking the number of images processed, for
        # naming of the output images
        self.num_visualized_imgs = 0
        init_default_scope(scope)
>>>>>>> 11272401
        super().__init__(
            model=model, weights=weights, device=device, scope=scope)

    def preprocess(self, inputs: InputsType, batch_size: int = 1, **kwargs):
        """Process the inputs into a model-feedable format.

        Args:
            inputs (InputsType): Inputs given by user.
            batch_size (int): batch size. Defaults to 1.

        Yields:
            Any: Data processed by the ``pipeline`` and ``collate_fn``.
        """
        chunked_data = self._get_chunk_data(inputs, batch_size)
        yield from map(self.collate_fn, chunked_data)

    def _get_chunk_data(self, inputs: Iterable, chunk_size: int):
        """Get batch data from inputs.

        Args:
            inputs (Iterable): An iterable dataset.
            chunk_size (int): Equivalent to batch size.

        Yields:
            list: batch data.
        """
        inputs_iter = iter(inputs)
        while True:
            try:
                chunk_data = []
                for _ in range(chunk_size):
                    inputs_ = next(inputs_iter)
                    pipe_out = self.pipeline(inputs_)
                    if pipe_out['data_samples'].get('img_path') is None:
                        pipe_out['data_samples'].set_metainfo(
                            dict(img_path=f'{self.num_unnamed_imgs}.jpg'))
                        self.num_unnamed_imgs += 1
                    chunk_data.append((inputs_, pipe_out))
                yield chunk_data
            except StopIteration:
                if chunk_data:
                    yield chunk_data
                break

    def __call__(self,
                 inputs: InputsType,
                 return_datasamples: bool = False,
                 batch_size: int = 1,
                 progress_bar: bool = True,
                 return_vis: bool = False,
                 show: bool = False,
                 wait_time: int = 0,
                 draw_pred: bool = True,
                 pred_score_thr: float = 0.3,
                 out_dir: str = 'results/',
                 save_vis: bool = False,
                 save_pred: bool = False,
                 print_result: bool = False,
                 **kwargs) -> dict:
        """Call the inferencer.

        Args:
            inputs (InputsType): Inputs for the inferencer. It can be a path
                to image / image directory, or an array, or a list of these.
                Note: If it's an numpy array, it should be in BGR order.
            return_datasamples (bool): Whether to return results as
                :obj:`BaseDataElement`. Defaults to False.
            batch_size (int): Inference batch size. Defaults to 1.
            progress_bar (bool): Whether to show a progress bar. Defaults to
                True.
            return_vis (bool): Whether to return the visualization result.
                Defaults to False.
            show (bool): Whether to display the visualization results in a
                popup window. Defaults to False.
            wait_time (float): The interval of show (s). Defaults to 0.
            draw_pred (bool): Whether to draw predicted bounding boxes.
                Defaults to True.
            pred_score_thr (float): Minimum score of bboxes to draw.
                Defaults to 0.3.
            out_dir (str): Output directory of results. Defaults to 'results/'.
            save_vis (bool): Whether to save the visualization results to
                "out_dir". Defaults to False.
            save_pred (bool): Whether to save the inference results to
                "out_dir". Defaults to False.
            print_result (bool): Whether to print the inference result w/o
                visualization to the console. Defaults to False.
            pred_out_file: File to save the inference results w/o
                visualization. If left as empty, no file will be saved.
                Defaults to ''.

            **kwargs: Other keyword arguments passed to :meth:`preprocess`,
                :meth:`forward`, :meth:`visualize` and :meth:`postprocess`.
                Each key in kwargs should be in the corresponding set of
                ``preprocess_kwargs``, ``forward_kwargs``, ``visualize_kwargs``
                and ``postprocess_kwargs``.

        Returns:
            dict: Inference and visualization results, mapped from
                "predictions" and "visualization".
        """
        if (save_vis or save_pred) and not out_dir:
            raise ValueError('out_dir must be specified when save_vis or '
                             'save_pred is True!')
        if out_dir:
            img_out_dir = osp.join(out_dir, 'vis')
            pred_out_dir = osp.join(out_dir, 'preds')
        else:
            img_out_dir, pred_out_dir = '', ''
        (
            preprocess_kwargs,
            forward_kwargs,
            visualize_kwargs,
            postprocess_kwargs,
        ) = self._dispatch_kwargs(
            return_vis=return_vis,
            show=show,
            wait_time=wait_time,
            draw_pred=draw_pred,
            pred_score_thr=pred_score_thr,
            save_vis=save_vis,
            save_pred=save_pred,
            print_result=print_result,
            **kwargs)

        ori_inputs = self._inputs_to_list(inputs)
        inputs = self.preprocess(
            ori_inputs, batch_size=batch_size, **preprocess_kwargs)
        results = {'predictions': [], 'visualization': []}
        for ori_inputs, data in track(
                inputs, description='Inference', disable=not progress_bar):
            preds = self.forward(data, **forward_kwargs)
            visualization = self.visualize(
                ori_inputs, preds, img_out_dir=img_out_dir, **visualize_kwargs)
            batch_res = self.postprocess(
                preds,
                visualization,
                return_datasamples,
                pred_out_dir=pred_out_dir,
                **postprocess_kwargs)
            results['predictions'].extend(batch_res['predictions'])
            if batch_res['visualization'] is not None:
                results['visualization'].extend(batch_res['visualization'])
        return results

    def _init_pipeline(self, cfg: ConfigType) -> Compose:
        """Initialize the test pipeline."""
        pipeline_cfg = cfg.test_dataloader.dataset.pipeline

        # For inference, the key of ``instances`` is not used.
        if 'meta_keys' in pipeline_cfg[-1]:
            pipeline_cfg[-1]['meta_keys'] = tuple(
                meta_key for meta_key in pipeline_cfg[-1]['meta_keys']
                if meta_key != 'instances')

        # Loading annotations is also not applicable
        idx = self._get_transform_idx(pipeline_cfg, 'LoadOCRAnnotations')
        if idx != -1:
            del pipeline_cfg[idx]

        for transform in self.loading_transforms:
            load_img_idx = self._get_transform_idx(pipeline_cfg, transform)
            if load_img_idx != -1:
                pipeline_cfg[load_img_idx]['type'] = 'InferencerLoader'
                break
        if load_img_idx == -1:
            raise ValueError(
                f'None of {self.loading_transforms} is found in the test '
                'pipeline')

        return Compose(pipeline_cfg)

    def _get_transform_idx(self, pipeline_cfg: ConfigType, name: str) -> int:
        """Returns the index of the transform in a pipeline.

        If the transform is not found, returns -1.
        """
        for i, transform in enumerate(pipeline_cfg):
            if transform['type'] == name:
                return i
        return -1

    def visualize(self,
                  inputs: InputsType,
                  preds: PredType,
                  return_vis: bool = False,
                  show: bool = False,
                  wait_time: int = 0,
                  draw_pred: bool = True,
                  pred_score_thr: float = 0.3,
                  save_vis: bool = False,
                  img_out_dir: str = '') -> Union[List[np.ndarray], None]:
        """Visualize predictions.

        Args:
            inputs (List[Union[str, np.ndarray]]): Inputs for the inferencer.
            preds (List[Dict]): Predictions of the model.
            return_vis (bool): Whether to return the visualization result.
                Defaults to False.
            show (bool): Whether to display the image in a popup window.
                Defaults to False.
            wait_time (float): The interval of show (s). Defaults to 0.
            draw_pred (bool): Whether to draw predicted bounding boxes.
                Defaults to True.
            pred_score_thr (float): Minimum score of bboxes to draw.
                Defaults to 0.3.
            save_vis (bool): Whether to save the visualization result. Defaults
                to False.
            img_out_dir (str): Output directory of visualization results.
                If left as empty, no file will be saved. Defaults to ''.

        Returns:
            List[np.ndarray] or None: Returns visualization results only if
            applicable.
        """
        if self.visualizer is None or not (show or save_vis or return_vis):
            return None

        if getattr(self, 'visualizer') is None:
            raise ValueError('Visualization needs the "visualizer" term'
                             'defined in the config, but got None.')

        results = []

        for single_input, pred in zip(inputs, preds):
            if isinstance(single_input, str):
                img_bytes = mmengine.fileio.get(single_input)
                img = mmcv.imfrombytes(img_bytes, channel_order='rgb')
            elif isinstance(single_input, np.ndarray):
                img = single_input.copy()[:, :, ::-1]  # to RGB
            else:
                raise ValueError('Unsupported input type: '
                                 f'{type(single_input)}')
            img_name = osp.splitext(osp.basename(pred.img_path))[0]

            if save_vis and img_out_dir:
                out_file = osp.splitext(img_name)[0]
                out_file = f'{out_file}.jpg'
                out_file = osp.join(img_out_dir, out_file)
            else:
                out_file = None

            visualization = self.visualizer.add_datasample(
                img_name,
                img,
                pred,
                show=show,
                wait_time=wait_time,
                draw_gt=False,
                draw_pred=draw_pred,
                pred_score_thr=pred_score_thr,
                out_file=out_file,
            )
            results.append(visualization)

        return results

    def postprocess(
        self,
        preds: PredType,
        visualization: Optional[List[np.ndarray]] = None,
        return_datasample: bool = False,
        print_result: bool = False,
        save_pred: bool = False,
        pred_out_dir: str = '',
    ) -> Union[ResType, Tuple[ResType, np.ndarray]]:
        """Process the predictions and visualization results from ``forward``
        and ``visualize``.

        This method should be responsible for the following tasks:

        1. Convert datasamples into a json-serializable dict if needed.
        2. Pack the predictions and visualization results and return them.
        3. Dump or log the predictions.

        Args:
            preds (List[Dict]): Predictions of the model.
            visualization (Optional[np.ndarray]): Visualized predictions.
            return_datasample (bool): Whether to use Datasample to store
                inference results. If False, dict will be used.
            print_result (bool): Whether to print the inference result w/o
                visualization to the console. Defaults to False.
            save_pred (bool): Whether to save the inference result. Defaults to
                False.
            pred_out_dir: File to save the inference results w/o
                visualization. If left as empty, no file will be saved.
                Defaults to ''.

        Returns:
            dict: Inference and visualization results with key ``predictions``
            and ``visualization``.

            - ``visualization`` (Any): Returned by :meth:`visualize`.
            - ``predictions`` (dict or DataSample): Returned by
                :meth:`forward` and processed in :meth:`postprocess`.
                If ``return_datasample=False``, it usually should be a
                json-serializable dict containing only basic data elements such
                as strings and numbers.
        """
        result_dict = {}
        results = preds
        if not return_datasample:
            results = []
            for pred in preds:
                result = self.pred2dict(pred)
                if save_pred and pred_out_dir:
                    pred_name = osp.splitext(osp.basename(pred.img_path))[0]
                    pred_name = f'{pred_name}.json'
                    pred_out_file = osp.join(pred_out_dir, pred_name)
                    mmengine.dump(result, pred_out_file)
                results.append(result)
        # Add img to the results after printing and dumping
        result_dict['predictions'] = results
        if print_result:
            print(result_dict)
        result_dict['visualization'] = visualization
        return result_dict

    def pred2dict(self, data_sample: InstanceData) -> Dict:
        """Extract elements necessary to represent a prediction into a
        dictionary.

        It's better to contain only basic data elements such as strings and
        numbers in order to guarantee it's json-serializable.
        """
        raise NotImplementedError

    def _array2list(self, array: Union[Tensor, np.ndarray,
                                       List]) -> List[float]:
        """Convert a tensor or numpy array to a list.

        Args:
            array (Union[Tensor, np.ndarray]): The array to be converted.

        Returns:
            List[float]: The converted list.
        """
        if isinstance(array, Tensor):
            return array.detach().cpu().numpy().tolist()
        if isinstance(array, np.ndarray):
            return array.tolist()
        if isinstance(array, list):
            array = [self._array2list(arr) for arr in array]
        return array<|MERGE_RESOLUTION|>--- conflicted
+++ resolved
@@ -56,19 +56,11 @@
                  model: Union[ModelType, str, None] = None,
                  weights: Optional[str] = None,
                  device: Optional[str] = None,
-<<<<<<< HEAD
                  scope: str = 'mmocr') -> None:
         # A global counter tracking the number of images given in the form
         # of ndarray, for naming the output images
         self.num_unnamed_imgs = 0
-        register_all_modules()
-=======
-                 scope: Optional[str] = 'mmocr') -> None:
-        # A global counter tracking the number of images processed, for
-        # naming of the output images
-        self.num_visualized_imgs = 0
         init_default_scope(scope)
->>>>>>> 11272401
         super().__init__(
             model=model, weights=weights, device=device, scope=scope)
 
