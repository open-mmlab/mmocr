name: build

on:
  push:
    paths-ignore:
      - 'README.md'
      - 'README_zh-CN.md'
      - 'docs/**'
<<<<<<< HEAD
      - 'docs_zh-CN/**'
=======
      - 'docs_zh_CN/**'
>>>>>>> b1768d96
      - 'examples/**'
      - '.dev_scripts/**'
    branches:
      - main

  pull_request:
    paths-ignore:
      - 'README.md'
      - 'README_zh-CN.md'
      - 'docs/**'
<<<<<<< HEAD
      - 'docs_zh-CN/**'
=======
      - 'docs_zh_CN/**'
>>>>>>> b1768d96
      - 'examples/**'
      - '.dev_scripts/**'

jobs:
  build_cpu:
    runs-on: ubuntu-18.04
    strategy:
      matrix:
        python-version: [3.7]
        torch: [1.6.0, 1.7.0, 1.8.0, 1.9.0]
        include:
          - torch: 1.6.0
            torchvision: 0.7.0
          - torch: 1.7.0
            torchvision: 0.8.1
          - torch: 1.8.0
            torchvision: 0.9.0
          - torch: 1.9.0
            torchvision: 0.10.0
          - torch: 1.8.0
            torchvision: 0.9.0
            python-version: 3.9
          - torch: 1.9.0
            torchvision: 0.10.0
            python-version: 3.8
          - torch: 1.9.0
            torchvision: 0.10.0
            python-version: 3.9
    steps:
      - uses: actions/checkout@v2
      - name: Set up Python ${{ matrix.python-version }}
        uses: actions/setup-python@v2
        with:
          python-version: ${{ matrix.python-version }}
      - name: Upgrade pip
        run: pip install pip --upgrade
      - name: Install Pillow
        run: pip install Pillow==6.2.2
        if: ${{matrix.torchvision == '0.4.1'}}
      - name: Install PyTorch
        run: pip install torch==${{matrix.torch}}+cpu torchvision==${{matrix.torchvision}}+cpu -f https://download.pytorch.org/whl/torch_stable.html
      - name: Install MMCV
        run: pip install mmcv-full -f https://download.openmmlab.com/mmcv/dist/cpu/torch${{matrix.torch}}/index.html
      - name: Install MMDet
        run: pip install mmdet
      - name: Install other dependencies
        run: pip install -r requirements.txt
      - name: Build and install
        run: rm -rf .eggs && pip install -e .
      - name: Run unittests and generate coverage report
        run: |
          coverage run --branch --source mmocr -m pytest tests/
          coverage xml
          coverage report -m

  build_cu101:
    runs-on: ubuntu-18.04
    container:
      image: pytorch/pytorch:1.6.0-cuda10.1-cudnn7-devel
      env:
        LANG: C.UTF-8
    strategy:
      matrix:
        python-version: [3.7]
        torch: [1.6.0+cu101, 1.7.0+cu101, 1.8.0+cu101]
        include:
          - torch: 1.6.0+cu101
            torch_version: 1.6.0
            torchvision: 0.7.0+cu101
          - torch: 1.7.0+cu101
            torch_version: 1.7.0
            torchvision: 0.8.1+cu101
          - torch: 1.8.0+cu101
            torch_version: 1.8.0
            torchvision: 0.9.0+cu101
          - torch: 1.8.0+cu101
            torch_version: 1.8.0
            torchvision: 0.9.0+cu101
            python-version: 3.6
          - torch: 1.8.0+cu101
            torch_version: 1.8.0
            torchvision: 0.9.0+cu101
            python-version: 3.8
          - torch: 1.8.0+cu101
            torch_version: 1.8.0
            torchvision: 0.9.0+cu101
            python-version: 3.9
    steps:
      - uses: actions/checkout@v2
      - name: Set up Python ${{ matrix.python-version }}
        uses: actions/setup-python@v2
        with:
          python-version: ${{ matrix.python-version }}
      # Add ppa source repo for python3.9.
      - name: Add python3.9 source
        run: |
          apt-get update && apt-get install -y software-properties-common
          add-apt-repository -y ppa:deadsnakes/ppa
        if: ${{matrix.python-version == '3.9'}}
      # Install python-dev for some packages which require libpython3.Xm.
      # Github's setup-python cannot install python3.9-dev, so we have to use apt install.
      # Set DEBIAN_FRONTEND=noninteractive to avoid some interactions.
      - name: Upgrade pip
        run: python -m pip install pip --upgrade
      - name: Install Python-dev
        run: apt-get update && DEBIAN_FRONTEND=noninteractive apt-get install -y --no-install-recommends python${{matrix.python-version}}-dev
      - name: Install system dependencies
        run: |
          apt-get update && apt-get install -y ffmpeg libsm6 libxext6 git ninja-build libglib2.0-0 libsm6 libxrender-dev libxext6
          apt-get clean
          apt-get install -y curl
      - name: Install Pillow
        run: python -m pip install Pillow==6.2.2
        if: ${{matrix.torchvision < 0.5}}
      - name: Install librosa and soundfile
        run: python -m pip install librosa soundfile
      - name: Install lmdb
        run: python -m pip install lmdb
      - name: Install PyTorch
        run: python -m pip install torch==${{matrix.torch}} torchvision==${{matrix.torchvision}} -f https://download.pytorch.org/whl/torch_stable.html
      - name: Install mmocr dependencies
        run: |
          python -m pip install mmcv-full -f https://download.openmmlab.com/mmcv/dist/cu101/torch${{matrix.torch_version}}/index.html
          python -m pip install mmdet
          python -m pip install -r requirements.txt
      - name: Build and install
        run: |
          rm -rf .eggs
          python setup.py check -m -s
          TORCH_CUDA_ARCH_LIST=7.0 python -m pip install -e .
      - name: Run unittests and generate coverage report
        run: |
          coverage run --branch --source mmocr -m pytest tests/
          coverage xml
          coverage report -m
      # Only upload coverage report for python3.7 && pytorch1.5
      - name: Upload coverage to Codecov
        if: ${{matrix.torch == '1.6.0+cu101' && matrix.python-version == '3.7'}}
        uses: codecov/codecov-action@v1.0.14
        with:
          file: ./coverage.xml
          flags: unittests
          env_vars: OS,PYTHON
          name: codecov-umbrella
          fail_ci_if_error: false

  build_cu102:
    runs-on: ubuntu-18.04
    container:
      image: pytorch/pytorch:1.6.0-cuda10.1-cudnn7-devel
    strategy:
      matrix:
        python-version: [3.7]
        torch: [1.9.0+cu102]
        include:
          - torch: 1.9.0+cu102
            torch_version: 1.9.0
            torchvision: 0.10.0+cu102
          - torch: 1.9.0+cu102
            torch_version: 1.9.0
            torchvision: 0.10.0+cu102
            python-version: 3.8
          - torch: 1.9.0+cu102
            torch_version: 1.9.0
            torchvision: 0.10.0+cu102
            python-version: 3.9
    steps:
      - uses: actions/checkout@v2
      - name: Set up Python ${{ matrix.python-version }}
        uses: actions/setup-python@v2
        with:
          python-version: ${{ matrix.python-version }}
      - name: Upgrade pip
        run: python -m pip install pip --upgrade
      - name: Install Python-dev
        run: apt-get update && apt-get install -y python${{matrix.python-version}}-dev
        if: ${{matrix.python-version != 3.9}}
      - name: Install system dependencies
        run: |
          apt-get update && apt-get install -y ffmpeg libsm6 libxext6 git ninja-build libglib2.0-0 libsm6 libxrender-dev libxext6
          apt-get clean
          rm -rf /var/lib/apt/lists/*
          apt-get install -y ninja-build
      - name: Install Pillow
        run: python -m pip install Pillow==6.2.2
        if: ${{matrix.torchvision < 0.5}}
      # - name: Install TurboJpeg lib
      #   run: apt-get install -y libturbojpeg
      - name: Install soundfile lib
        run: apt-get install -y libsndfile1
      - name: Install librosa and soundfile
        run: python -m pip install librosa soundfile
      - name: Install lmdb
        run: python -m pip install lmdb
      - name: Install PyTorch
        run: python -m pip install torch==${{matrix.torch}} torchvision==${{matrix.torchvision}} -f https://download.pytorch.org/whl/torch_stable.html
      - name: Install mmocr dependencies
        run: |
          python -m pip install mmcv-full -f https://download.openmmlab.com/mmcv/dist/cu102/torch${{matrix.torch_version}}/index.html
          python -m pip install mmdet
          python -m pip install -r requirements.txt
      - name: Build and install
        run: |
          rm -rf .eggs
          python setup.py check -m -s
          TORCH_CUDA_ARCH_LIST=7.0 python -m pip install -e .
      - name: Run unittests and generate coverage report
        run: |
          coverage run --branch --source mmocr -m pytest tests/
          coverage xml
          coverage report -m<|MERGE_RESOLUTION|>--- conflicted
+++ resolved
@@ -6,11 +6,7 @@
       - 'README.md'
       - 'README_zh-CN.md'
       - 'docs/**'
-<<<<<<< HEAD
-      - 'docs_zh-CN/**'
-=======
       - 'docs_zh_CN/**'
->>>>>>> b1768d96
       - 'examples/**'
       - '.dev_scripts/**'
     branches:
@@ -21,11 +17,7 @@
       - 'README.md'
       - 'README_zh-CN.md'
       - 'docs/**'
-<<<<<<< HEAD
-      - 'docs_zh-CN/**'
-=======
       - 'docs_zh_CN/**'
->>>>>>> b1768d96
       - 'examples/**'
       - '.dev_scripts/**'
 
