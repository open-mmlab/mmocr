--- conflicted
+++ resolved
@@ -52,19 +52,9 @@
         saturation=0.5,
         contrast=0.5),
     dict(type='Normalize', **img_norm_cfg),
+    dict(type='RandomScaling', size=800, scale=(3. / 4, 5. / 2)),
     dict(
-        type='RandomScaling',
-        size=800,
-        scale=(3./4, 5./2)),
-    dict(
-        type='RandomCropFlip',
-        crop_ratio=0.5,
-<<<<<<< HEAD
-        iter_num=1,
-=======
-        frequency=1,
->>>>>>> 8c8d6372
-        min_area_ratio=0.2),
+        type='RandomCropFlip', crop_ratio=0.5, iter_num=1, min_area_ratio=0.2),
     dict(
         type='RandomCropPolyInstances',
         instance_key='gt_masks',
@@ -78,15 +68,15 @@
     dict(type='SquareResizePad', target_size=800, pad_ratio=0.6),
     dict(type='RandomFlip', flip_ratio=0.5, direction='horizontal'),
     dict(type='Pad', size_divisor=32),
-    dict(type='FCENetTargets',
-         fourier_degree=fourier_degree,
-         level_proportion_range=((0, 0.25), (0.2, 0.65), (0.55, 1.0))),
+    dict(
+        type='FCENetTargets',
+        fourier_degree=fourier_degree,
+        level_proportion_range=((0, 0.25), (0.2, 0.65), (0.55, 1.0))),
     dict(
         type='CustomFormatBundle',
         keys=['p3_maps', 'p4_maps', 'p5_maps'],
         visualize=dict(flag=False, boundary_key=None)),
-    dict(type='Collect',
-         keys=['img', 'p3_maps', 'p4_maps', 'p5_maps'])
+    dict(type='Collect', keys=['img', 'p3_maps', 'p4_maps', 'p5_maps'])
 ]
 test_pipeline = [
     dict(type='LoadImageFromFile'),
