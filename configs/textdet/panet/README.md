--- conflicted
+++ resolved
@@ -16,27 +16,15 @@
 
 ### CTW1500
 
-<<<<<<< HEAD
 |                       Method                        | Pretrained Model | Training set  |   Test set   | #epochs | Test size |    Recall     |   Precision   |     Hmean     |                       Download                        |
 | :-------------------------------------------------: | :--------------: | :-----------: | :----------: | :-----: | :-------: | :-----------: | :-----------: | :-----------: | :---------------------------------------------------: |
-| [PANet](configs/textdet/panet/panet_r18_fpem_ffm_600e_ctw1500.py) |     ImageNet     | CTW1500 Train | CTW1500 Test |   600   |    640    | 0.776 (0.717) | 0.838 (0.835) | 0.806 (0.801) | [model](https://download.openmmlab.com/mmocr/textdet/panet/panet_r18_fpem_ffm_sbn_600e_ctw1500_20210219-3b3a9aa3.pth) \| [log](https://download.openmmlab.com/mmocr/textdet/panet/panet_r18_fpem_ffm_sbn_600e_ctw1500_20210219-3b3a9aa3.log.json) |
+| [PANet](https://github.com/open-mmlab/mmocr/blob/main/configs/textdet/panet/panet_r18_fpem_ffm_600e_ctw1500.py) |     ImageNet     | CTW1500 Train | CTW1500 Test |   600   |    640    | 0.776 (0.717) | 0.838 (0.835) | 0.806 (0.801) | [model](https://download.openmmlab.com/mmocr/textdet/panet/panet_r18_fpem_ffm_sbn_600e_ctw1500_20210219-3b3a9aa3.pth) \| [log](https://download.openmmlab.com/mmocr/textdet/panet/panet_r18_fpem_ffm_sbn_600e_ctw1500_20210219-3b3a9aa3.log.json) |
 
 ### ICDAR2015
 
 |                       Method                       | Pretrained Model |  Training set   |    Test set    | #epochs | Test size |    Recall    |  Precision   |     Hmean     |                       Download                       |
 | :------------------------------------------------: | :--------------: | :-------------: | :------------: | :-----: | :-------: | :----------: | :----------: | :-----------: | :--------------------------------------------------: |
-| [PANet](configs/textdet/panet/panet_r18_fpem_ffm_600e_icdar2015.py) |     ImageNet     | ICDAR2015 Train | ICDAR2015 Test |   600   |    736    | 0.734 (0.74) | 0.856 (0.86) | 0.791 (0.795) | [model](https://download.openmmlab.com/mmocr/textdet/panet/panet_r18_fpem_ffm_sbn_600e_icdar2015_20210219-42dbe46a.pth) \| [log](https://download.openmmlab.com/mmocr/textdet/panet/panet_r18_fpem_ffm_sbn_600e_icdar2015_20210219-42dbe46a.log.json) |
-=======
-|                              Method                               | Pretrained Model | Training set  |   Test set   | #epochs | Test size |    Recall     |   Precision   |     Hmean     |                                                                                                                     Download                                                                                                                      |
-| :---------------------------------------------------------------: | :--------------: | :-----------: | :----------: | :-----: | :-------: | :-----------: | :-----------: | :-----------: | :-----------------------------------------------------------------------------------------------------------------------------------------------------------------------------------------------------------------------------------------------: |
-| [PANet](https://github.com/open-mmlab/mmocr/blob/main/configs/textdet/panet/panet_r18_fpem_ffm_600e_ctw1500.py) |     ImageNet     | CTW1500 Train | CTW1500 Test |   600   |    640    | 0.776 (0.717) | 0.838 (0.835) | 0.806 (0.801) | [model](https://download.openmmlab.com/mmocr/textdet/panet/panet_r18_fpem_ffm_sbn_600e_ctw1500_20210219-3b3a9aa3.pth) \| [log](https://download.openmmlab.com/mmocr/textdet/panet/panet_r18_fpem_ffm_sbn_600e_ctw1500_20210219-3b3a9aa3.log.json) |
-
-### ICDAR2015
-
-|                               Method                                | Pretrained Model |  Training set   |    Test set    | #epochs | Test size |    Recall    |  Precision   |     Hmean     |                                                                                                                       Download                                                                                                                        |
-| :-----------------------------------------------------------------: | :--------------: | :-------------: | :------------: | :-----: | :-------: | :----------: | :----------: | :-----------: | :---------------------------------------------------------------------------------------------------------------------------------------------------------------------------------------------------------------------------------------------------: |
 | [PANet](https://github.com/open-mmlab/mmocr/blob/main/configs/textdet/panet/panet_r18_fpem_ffm_600e_icdar2015.py) |     ImageNet     | ICDAR2015 Train | ICDAR2015 Test |   600   |    736    | 0.734 (0.74) | 0.856 (0.86) | 0.791 (0.795) | [model](https://download.openmmlab.com/mmocr/textdet/panet/panet_r18_fpem_ffm_sbn_600e_icdar2015_20210219-42dbe46a.pth) \| [log](https://download.openmmlab.com/mmocr/textdet/panet/panet_r18_fpem_ffm_sbn_600e_icdar2015_20210219-42dbe46a.log.json) |
->>>>>>> 376fe05e
 
 ```{note}
 We've upgraded our IoU backend from `Polygon3` to `shapely`. There are some performance differences for some models due to the backends' different logics to handle invalid polygons (more info [here](https://github.com/open-mmlab/mmocr/issues/465)). **New evaluation result is presented in brackets** and new logs will be uploaded soon.
