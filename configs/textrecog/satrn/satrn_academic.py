_base_ = [
    'satrn.py',
    '../../_base_/recog_datasets/ST_MJ_train.py',
    '../../_base_/recog_datasets/academic_test.py',
    '../../_base_/default_runtime.py',
    '../../_base_/schedules/schedule_adam_step_5e.py',
]

# dataset settings
train_list = {{_base_.train_list}}
file_client_args = dict(backend='disk')
default_hooks = dict(logger=dict(type='LoggerHook', interval=50))

# optimizer
optim_wrapper = dict(type='OptimWrapper', optimizer=dict(type='Adam', lr=3e-4))

model = dict(
    type='SATRN',
    backbone=dict(type='ShallowCNN', input_channels=3, hidden_dim=512),
    encoder=dict(
        type='SATRNEncoder',
        n_layers=12,
        n_head=8,
        d_k=512 // 8,
        d_v=512 // 8,
        d_model=512,
        n_position=100,
        d_inner=512 * 4,
        dropout=0.1),
    decoder=dict(
        type='NRTRDecoder',
        n_layers=6,
        d_embedding=512,
        n_head=8,
        d_model=512,
        d_inner=512 * 4,
        d_k=512 // 8,
        d_v=512 // 8,
        module_loss=dict(
            type='CEModuleLoss', flatten=True, ignore_first_char=True),
        max_seq_len=25,
        postprocessor=dict(type='AttentionPostprocessor')))

train_pipeline = [
    dict(type='LoadImageFromFile', file_client_args=file_client_args),
    dict(type='LoadOCRAnnotations', with_text=True),
    dict(type='Resize', scale=(100, 32), keep_ratio=False),
    dict(
        type='PackTextRecogInputs',
        meta_keys=('img_path', 'ori_shape', 'img_shape', 'valid_ratio'))
]

# TODO Add Test Time Augmentation `MultiRotateAugOCR`
test_pipeline = [
    dict(type='LoadImageFromFile', file_client_args=file_client_args),
    dict(type='Resize', scale=(100, 32), keep_ratio=False),
    dict(
        type='PackTextRecogInputs',
        meta_keys=('img_path', 'ori_shape', 'img_shape', 'valid_ratio',
                   'instances'))
]

train_dataloader = dict(
    batch_size=64,
    num_workers=8,
    persistent_workers=True,
    sampler=dict(type='DefaultSampler', shuffle=True),
    dataset=dict(
        type='ConcatDataset', datasets=train_list, pipeline=train_pipeline))

<<<<<<< HEAD
val_dataloader = dict(
    batch_size=1,
    num_workers=4,
    persistent_workers=True,
    drop_last=False,
    sampler=dict(type='DefaultSampler', shuffle=False),
    dataset=dict(
        type='ConcatDataset', datasets=test_list, pipeline=test_pipeline))
test_dataloader = val_dataloader

val_evaluator = [
    dict(
        type='WordMetric', mode=['exact', 'ignore_case',
                                 'ignore_case_symbol']),
    dict(type='CharMetric')
]
test_evaluator = val_evaluator
=======
test_cfg = dict(type='MultiTestLoop')
val_cfg = dict(type='MultiValLoop')
val_dataloader = _base_.val_dataloader
test_dataloader = _base_.test_dataloader
for dataloader in test_dataloader:
    dataloader['dataset']['pipeline'] = test_pipeline
for dataloader in val_dataloader:
    dataloader['dataset']['pipeline'] = test_pipeline
>>>>>>> 0393e326
visualizer = dict(type='TextRecogLocalVisualizer', name='visualizer')<|MERGE_RESOLUTION|>--- conflicted
+++ resolved
@@ -68,25 +68,6 @@
     dataset=dict(
         type='ConcatDataset', datasets=train_list, pipeline=train_pipeline))
 
-<<<<<<< HEAD
-val_dataloader = dict(
-    batch_size=1,
-    num_workers=4,
-    persistent_workers=True,
-    drop_last=False,
-    sampler=dict(type='DefaultSampler', shuffle=False),
-    dataset=dict(
-        type='ConcatDataset', datasets=test_list, pipeline=test_pipeline))
-test_dataloader = val_dataloader
-
-val_evaluator = [
-    dict(
-        type='WordMetric', mode=['exact', 'ignore_case',
-                                 'ignore_case_symbol']),
-    dict(type='CharMetric')
-]
-test_evaluator = val_evaluator
-=======
 test_cfg = dict(type='MultiTestLoop')
 val_cfg = dict(type='MultiValLoop')
 val_dataloader = _base_.val_dataloader
@@ -95,5 +76,4 @@
     dataloader['dataset']['pipeline'] = test_pipeline
 for dataloader in val_dataloader:
     dataloader['dataset']['pipeline'] = test_pipeline
->>>>>>> 0393e326
 visualizer = dict(type='TextRecogLocalVisualizer', name='visualizer')