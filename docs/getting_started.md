# Getting Started

This page provides basic tutorials on the usage of MMOCR.
For the installation instructions, please see [install.md](install.md).


## Inference with Pretrained Models

#### Example 1:

<div align="center">
    <img src="/demo/resources/demo_ocr_pred.jpg"/><br>
</div>
<br>

**Instruction:** Perform ocr (det + recog) inference on the demo/demo_text_det.jpg image with the PANet_IC15 (default) detection model and SAR (default) recognition model, print the result in the terminal and show the visualization.

- CL interface:
```shell
python mmocr/utils/ocr.py demo/demo_text_ocr.jpg --print-result --imshow
```
*Note: When calling the script from the command line, the `configs` folder must be in the current working directory*

- Python interface:
```python
from mmocr.utils.ocr import MMOCR

# Load models into memory
ocr = MMOCR()

# Inference
results = ocr.readtext('./demo/demo_text_ocr.jpg', print_result=True, imshow=True)
```

#### Example 2:
<div align="center">
    <img src="/demo/resources/text_det_pred.jpg"/><br>
</div>
<br>

**Instruction:** Perform detection inference on an image with the TextSnake recognition model, export the result in a json file (default) and save the visualization file.

- CL interface:
```shell
python mmocr/utils/ocr.py demo/demo_text_det.jpg --output demo/det_out.jpg --det TextSnake --recog None --export demo/
```

- Python interface:
```python
from mmocr.utils.ocr import MMOCR

# Load models into memory
ocr = MMOCR(det='TextSnake', recog=None)

# Inference
results = ocr.readtext('demo/demo_text_det.jpg', output='demo/det_out.jpg', export='demo/')
```


<<<<<<< HEAD
To end-to-end test a single image with kie,

```shell
python demo/kie_image_demo.py demo/demo_kie.jpg demo/output.jpg
```

The predicted result will be saved as `demo/output.jpg` and `demo/output.jpg.json`.
### Test Multiple Images
=======
#### Example 3:
>>>>>>> a2af2b4d

<div align="center">
    <img src="/demo/resources/text_recog_pred.jpg"/><br>
</div>
<br>

**Instruction:** Perform batched recognition inference on a folder with hundreds of image with the CRNN_TPS recognition model and save the visualization results in another folder.
*Batch size is set to 10 to prevent out of memory CUDA runtime errors*

- CL interface:
```shell
python mmocr/utils/ocr.py %INPUT_FOLDER_PATH% --det None --recog CRNN_TPS --batch-mode --single-batch-size 10 --output %OUPUT_FOLDER_PATH%
```

- Python interface:
```python
from mmocr.utils.ocr import MMOCR

# Load models into memory
ocr = MMOCR(det=None, recog='CRNN_TPS')

# Inference
results = ocr.readtext(%INPUT_FOLDER_PATH%, output = %OUTPUT_FOLDER_PATH%, batch_mode=True, single_batch_size = 10)
```

For more details on the arguments, please refer to the [OCR API](demo/docs/demo.md)

### Test a Dataset

MMOCR implements **distributed** testing with `MMDistributedDataParallel`. (Please refer to [datasets.md](datasets.md) to prepare your datasets)

#### Test with Single/Multiple GPUs

You can use the following command to test a dataset with single/multiple GPUs.

```shell
./tools/dist_test.sh ${CONFIG_FILE} ${CHECKPOINT_FILE} ${GPU_NUM} [--eval ${EVAL_METRIC}]
```
For example,

```shell
./tools/dist_test.sh configs/example_config.py work_dirs/example_exp/example_model_20200202.pth 1 --eval hmean-iou
```
##### Optional Arguments

- `--eval`: Specify the evaluation metric. For text detection, the metric should be either 'hmean-ic13' or 'hmean-iou'. For text recognition, the metric should be 'acc'.

#### Test with Slurm

If you run MMOCR on a cluster managed with [Slurm](https://slurm.schedmd.com/), you can use the script `slurm_test.sh`.

```shell
[GPUS=${GPUS}] ./tools/slurm_test.sh ${PARTITION} ${JOB_NAME} ${CONFIG_FILE} ${CHECKPOINT_FILE} [--eval ${EVAL_METRIC}]
```
Here is an example of using 8 GPUs to test an example model on the 'dev' partition with job name 'test_job'.

```shell
GPUS=8 ./tools/slurm_test.sh dev test_job configs/example_config.py work_dirs/example_exp/example_model_20200202.pth --eval hmean-iou
```

You can check [slurm_test.sh](https://github.com/open-mmlab/mmocr/blob/master/tools/slurm_test.sh) for full arguments and environment variables.


##### Optional Arguments

- `--eval`: Specify the evaluation metric. For text detection, the metric should be either 'hmean-ic13' or 'hmean-iou'. For text recognition, the metric should be 'acc'.


## Train a Model

MMOCR implements **distributed** training with `MMDistributedDataParallel`. (Please refer to [datasets.md](datasets.md) to prepare your datasets)

All outputs (log files and checkpoints) will be saved to a working directory specified by `work_dir` in the config file.

By default, we evaluate the model on the validation set after several iterations. You can change the evaluation interval by adding the interval argument in the training config as follows:
```python
evaluation = dict(interval=1, by_epoch=True)  # This evaluates the model per epoch.
```


### Train with Single/Multiple GPUs

```shell
./tools/dist_train.sh ${CONFIG_FILE} ${WORK_DIR} ${GPU_NUM} [optional arguments]
```

Optional Arguments:

- `--no-validate` (**not suggested**): By default, the codebase will perform evaluation at every k-th iteration during training. To disable this behavior, use `--no-validate`.

#### Train with Toy Dataset.
We provide a toy dataset under `tests/data`, and you can train a toy model directly, before the academic dataset is prepared.

For example, train a text recognition task with `seg` method and toy dataset,
```
./tools/dist_train.sh configs/textrecog/seg/seg_r31_1by16_fpnocr_toy_dataset.py work_dirs/seg 1
```

And train a text recognition task with `sar` method and toy dataset,
```
./tools/dist_train.sh configs/textrecog/sar/sar_r31_parallel_decoder_toy_dataset.py work_dirs/sar 1
```

### Train with Slurm

If you run MMOCR on a cluster managed with [Slurm](https://slurm.schedmd.com/), you can use the script `slurm_train.sh`.

```shell
[GPUS=${GPUS}] ./tools/slurm_train.sh ${PARTITION} ${JOB_NAME} ${CONFIG_FILE} ${WORK_DIR}
```

Here is an example of using 8 GPUs to train a text detection model on the dev partition.

```shell
GPUS=8 ./tools/slurm_train.sh dev psenet-ic15 configs/textdet/psenet/psenet_r50_fpnf_sbn_1x_icdar2015.py /nfs/xxxx/psenet-ic15
```

You can check [slurm_train.sh](https://github.com/open-mmlab/mmocr/blob/master/tools/slurm_train.sh) for full arguments and environment variables.

### Launch Multiple Jobs on a Single Machine

If you launch multiple jobs on a single machine, e.g., 2 jobs of 4-GPU training on a machine with 8 GPUs,
you need to specify different ports (29500 by default) for each job to avoid communication conflicts.

If you use `dist_train.sh` to launch training jobs, you can set the ports in the command shell.

```shell
CUDA_VISIBLE_DEVICES=0,1,2,3 PORT=29500 ./tools/dist_train.sh ${CONFIG_FILE} 4
CUDA_VISIBLE_DEVICES=4,5,6,7 PORT=29501 ./tools/dist_train.sh ${CONFIG_FILE} 4
```

If you launch training jobs with Slurm, you need to modify the config files to set different communication ports.

In `config1.py`,
```python
dist_params = dict(backend='nccl', port=29500)
```

In `config2.py`,
```python
dist_params = dict(backend='nccl', port=29501)
```

Then you can launch two jobs with `config1.py` ang `config2.py`.

```shell
CUDA_VISIBLE_DEVICES=0,1,2,3 GPUS=4 ./tools/slurm_train.sh ${PARTITION} ${JOB_NAME} config1.py ${WORK_DIR}
CUDA_VISIBLE_DEVICES=4,5,6,7 GPUS=4 ./tools/slurm_train.sh ${PARTITION} ${JOB_NAME} config2.py ${WORK_DIR}
```


## Useful Tools

We provide numerous useful tools under `mmocr/tools` directory.

### Publish a Model

Before you upload a model to AWS, you may want to
(1) convert the model weights to CPU tensors, (2) delete the optimizer states and
(3) compute the hash of the checkpoint file and append the hash id to the filename.

```shell
python tools/publish_model.py ${INPUT_FILENAME} ${OUTPUT_FILENAME}
```

E.g.,

```shell
python tools/publish_model.py work_dirs/psenet/latest.pth psenet_r50_fpnf_sbn_1x_20190801.pth
```

The final output filename will be `psenet_r50_fpnf_sbn_1x_20190801-{hash id}.pth`.

## Customized Settings

### Flexible Dataset
To support the tasks of `text detection`, `text recognition` and `key information extraction`, we have designed a new type of dataset which consists of `loader` and `parser` to load and parse different types of annotation files.
- **loader**: Load the annotation file. There are two types of loader, `HardDiskLoader` and `LmdbLoader`
  - `HardDiskLoader`: Load `txt` format annotation file from hard disk to memory.
  - `LmdbLoader`: Load `lmdb` format annotation file with lmdb backend, which is very useful for **extremely large** annotation files to avoid out-of-memory problem when ten or more GPUs are used, since each GPU will start multiple processes to load annotation file to memory.
- **parser**: Parse the annotation file line-by-line and return with `dict` format. There are two types of parser, `LineStrParser` and `LineJsonParser`.
  - `LineStrParser`: Parse one line in ann file while treating it as a string and separating it to several parts by a `separator`. It can be used on tasks with simple annotation files such as text recognition where each line of the annotation files contains the `filename` and `label` attribute only.
  - `LineJsonParser`: Parse one line in ann file while treating it as a json-string and using `json.loads` to convert it to `dict`. It can be used on tasks with complex annotation files such as text detection where each line of the annotation files contains multiple attributes (e.g. `filename`, `height`, `width`, `box`, `segmentation`, `iscrowd`, `category_id`, etc.).

Here we show some examples of using different combination of `loader` and `parser`.

#### Text Recognition Task

##### OCRDataset

<small>*Dataset for encoder-decoder based recognizer*</small>

```python
dataset_type = 'OCRDataset'
img_prefix = 'tests/data/ocr_toy_dataset/imgs'
train_anno_file = 'tests/data/ocr_toy_dataset/label.txt'
train = dict(
    type=dataset_type,
    img_prefix=img_prefix,
    ann_file=train_anno_file,
    loader=dict(
        type='HardDiskLoader',
        repeat=10,
        parser=dict(
            type='LineStrParser',
            keys=['filename', 'text'],
            keys_idx=[0, 1],
            separator=' ')),
    pipeline=train_pipeline,
    test_mode=False)
```
You can check the content of the annotation file in `tests/data/ocr_toy_dataset/label.txt`.
The combination of `HardDiskLoader` and `LineStrParser` will return a dict for each file by calling `__getitem__`: `{'filename': '1223731.jpg', 'text': 'GRAND'}`.

**Optional Arguments:**

- `repeat`: The number of repeated lines in the annotation files. For example, if there are `10` lines in the annotation file, setting `repeat=10` will generate a corresponding annotation file with size `100`.

If the annotation file is extreme large, you can convert it from txt format to lmdb format with the following command:
```python
python tools/data_converter/txt2lmdb.py -i ann_file.txt -o ann_file.lmdb
```

After that, you can use `LmdbLoader` in dataset like below.
```python
img_prefix = 'tests/data/ocr_toy_dataset/imgs'
train_anno_file = 'tests/data/ocr_toy_dataset/label.lmdb'
train = dict(
    type=dataset_type,
    img_prefix=img_prefix,
    ann_file=train_anno_file,
    loader=dict(
        type='LmdbLoader',
        repeat=10,
        parser=dict(
            type='LineStrParser',
            keys=['filename', 'text'],
            keys_idx=[0, 1],
            separator=' ')),
    pipeline=train_pipeline,
    test_mode=False)
```

##### OCRSegDataset

<small>*Dataset for segmentation-based recognizer*</small>

```python
prefix = 'tests/data/ocr_char_ann_toy_dataset/'
train = dict(
    type='OCRSegDataset',
    img_prefix=prefix + 'imgs',
    ann_file=prefix + 'instances_train.txt',
    loader=dict(
        type='HardDiskLoader',
        repeat=10,
        parser=dict(
            type='LineJsonParser',
            keys=['file_name', 'annotations', 'text'])),
    pipeline=train_pipeline,
    test_mode=True)
```
You can check the content of the annotation file in `tests/data/ocr_char_ann_toy_dataset/instances_train.txt`.
The combination of `HardDiskLoader` and `LineJsonParser` will return a dict for each file by calling `__getitem__` each time:
```python
{"file_name": "resort_88_101_1.png", "annotations": [{"char_text": "F", "char_box": [11.0, 0.0, 22.0, 0.0, 12.0, 12.0, 0.0, 12.0]}, {"char_text": "r", "char_box": [23.0, 2.0, 31.0, 1.0, 24.0, 11.0, 16.0, 11.0]}, {"char_text": "o", "char_box": [33.0, 2.0, 43.0, 2.0, 36.0, 12.0, 25.0, 12.0]}, {"char_text": "m", "char_box": [46.0, 2.0, 61.0, 2.0, 53.0, 12.0, 39.0, 12.0]}, {"char_text": ":", "char_box": [61.0, 2.0, 69.0, 2.0, 63.0, 12.0, 55.0, 12.0]}], "text": "From:"}
```

#### Text Detection Task

##### TextDetDataset

<small>*Dataset with annotation file in line-json txt format*</small>

```python
dataset_type = 'TextDetDataset'
img_prefix = 'tests/data/toy_dataset/imgs'
test_anno_file = 'tests/data/toy_dataset/instances_test.txt'
test = dict(
    type=dataset_type,
    img_prefix=img_prefix,
    ann_file=test_anno_file,
    loader=dict(
        type='HardDiskLoader',
        repeat=4,
        parser=dict(
            type='LineJsonParser',
            keys=['file_name', 'height', 'width', 'annotations'])),
    pipeline=test_pipeline,
    test_mode=True)
```
The results are generated in the same way as the segmentation-based text recognition task above.
You can check the content of the annotation file in `tests/data/toy_dataset/instances_test.txt`.
The combination of `HardDiskLoader` and `LineJsonParser` will return a dict for each file by calling `__getitem__`:
```python
{"file_name": "test/img_10.jpg", "height": 720, "width": 1280, "annotations": [{"iscrowd": 1, "category_id": 1, "bbox": [260.0, 138.0, 24.0, 20.0], "segmentation": [[261, 138, 284, 140, 279, 158, 260, 158]]}, {"iscrowd": 0, "category_id": 1, "bbox": [288.0, 138.0, 129.0, 23.0], "segmentation": [[288, 138, 417, 140, 416, 161, 290, 157]]}, {"iscrowd": 0, "category_id": 1, "bbox": [743.0, 145.0, 37.0, 18.0], "segmentation": [[743, 145, 779, 146, 780, 163, 746, 163]]}, {"iscrowd": 0, "category_id": 1, "bbox": [783.0, 129.0, 50.0, 26.0], "segmentation": [[783, 129, 831, 132, 833, 155, 785, 153]]}, {"iscrowd": 1, "category_id": 1, "bbox": [831.0, 133.0, 43.0, 23.0], "segmentation": [[831, 133, 870, 135, 874, 156, 835, 155]]}, {"iscrowd": 1, "category_id": 1, "bbox": [159.0, 204.0, 72.0, 15.0], "segmentation": [[159, 205, 230, 204, 231, 218, 159, 219]]}, {"iscrowd": 1, "category_id": 1, "bbox": [785.0, 158.0, 75.0, 21.0], "segmentation": [[785, 158, 856, 158, 860, 178, 787, 179]]}, {"iscrowd": 1, "category_id": 1, "bbox": [1011.0, 157.0, 68.0, 16.0], "segmentation": [[1011, 157, 1079, 160, 1076, 173, 1011, 170]]}]}
```


##### IcdarDataset

<small>*Dataset with annotation file in coco-like json format*</small>

For text detection, you can also use an annotation file in a COCO format that is defined in [mmdet](https://github.com/open-mmlab/mmdetection/blob/master/mmdet/datasets/coco.py):
```python
dataset_type = 'IcdarDataset'
prefix = 'tests/data/toy_dataset/'
test=dict(
        type=dataset_type,
        ann_file=prefix + 'instances_test.json',
        img_prefix=prefix + 'imgs',
        pipeline=test_pipeline)
```
You can check the content of the annotation file in `tests/data/toy_dataset/instances_test.json`
- The icdar2015/2017 annotations have to be converted into the COCO format using `tools/data_converter/icdar_converter.py`:

  ```shell
  python tools/data_converter/icdar_converter.py ${src_root_path} -o ${out_path} -d ${data_type} --split-list training validation test
  ```

- The ctw1500 annotations have to be converted into the COCO format using `tools/data_converter/ctw1500_converter.py`:

  ```shell
  python tools/data_converter/ctw1500_converter.py ${src_root_path} -o ${out_path} --split-list training test
  ```

#### UniformConcatDataset

To use the `universal pipeline` for multiple datasets, we design `UniformConcatDataset`.
For example, apply `train_pipeline` for both `train1` and `train2`,

```python
data = dict(
    ...
    train=dict(
        type='UniformConcatDataset',
        datasets=[train1, train2],
        pipeline=train_pipeline))
```

Meanwhile, we have
- train_dataloader
- val_dataloader
- test_dataloader

to give specific settings. They will override the general settings in `data` dict.
For example,

```python
data = dict(
    workers_per_gpu=2,                                          # global setting
    train_dataloader=dict(samples_per_gpu=8, drop_last=True),   # train-specific setting
    val_dataloader=dict(samples_per_gpu=8, workers_per_gpu=1),  # val-specific setting
    test_dataloader=dict(samples_per_gpu=8),                    # test-specific setting
    ...
```
`workers_per_gpu` is global setting and `train_dataloader` and `val_dataloader` will inherit the values.
`val_dataloader` override the value by `workers_per_gpu=1`.

To activate `batch inference` for `val` and `test`, please set `val_dataloader=dict(samples_per_gpu=8)` and `test_dataloader=dict(samples_per_gpu=8)` as above.
Or just set `samples_per_gpu=8` as global setting.
See [config](/configs/textrecog/sar/sar_r31_parallel_decoder_toy_dataset.py) for an example.<|MERGE_RESOLUTION|>--- conflicted
+++ resolved
@@ -57,18 +57,7 @@
 ```
 
 
-<<<<<<< HEAD
-To end-to-end test a single image with kie,
-
-```shell
-python demo/kie_image_demo.py demo/demo_kie.jpg demo/output.jpg
-```
-
-The predicted result will be saved as `demo/output.jpg` and `demo/output.jpg.json`.
-### Test Multiple Images
-=======
 #### Example 3:
->>>>>>> a2af2b4d
 
 <div align="center">
     <img src="/demo/resources/text_recog_pred.jpg"/><br>
