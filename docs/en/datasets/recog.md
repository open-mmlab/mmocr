# Text Recognition

## Overview

**The structure of the text recognition dataset directory is organized as follows.**

```text
├── mixture
│   ├── coco_text
│   │   ├── train_label.txt
│   │   ├── train_words
│   ├── icdar_2011
│   │   ├── training_label.txt
│   │   ├── Challenge1_Training_Task3_Images_GT
│   ├── icdar_2013
│   │   ├── train_label.txt
│   │   ├── test_label_1015.txt
│   │   ├── test_label_1095.txt
│   │   ├── Challenge2_Training_Task3_Images_GT
│   │   ├── Challenge2_Test_Task3_Images
│   ├── icdar_2015
│   │   ├── train_label.txt
│   │   ├── test_label.txt
│   │   ├── ch4_training_word_images_gt
│   │   ├── ch4_test_word_images_gt
│   ├── III5K
│   │   ├── train_label.txt
│   │   ├── test_label.txt
│   │   ├── train
│   │   ├── test
│   ├── ct80
│   │   ├── test_label.txt
│   │   ├── image
│   ├── svt
│   │   ├── test_label.txt
│   │   ├── image
│   ├── svtp
│   │   ├── test_label.txt
│   │   ├── image
│   ├── Syn90k
│   │   ├── shuffle_labels.txt
│   │   ├── label.txt
│   │   ├── label.lmdb
│   │   ├── mnt
│   ├── SynthText
│   │   ├── alphanumeric_labels.txt
│   │   ├── shuffle_labels.txt
│   │   ├── instances_train.txt
│   │   ├── label.txt
│   │   ├── label.lmdb
│   │   ├── synthtext
│   ├── SynthAdd
│   │   ├── label.txt
│   │   ├── label.lmdb
│   │   ├── SynthText_Add
│   ├── TextOCR
│   │   ├── image
│   │   ├── train_label.txt
│   │   ├── val_label.txt
│   ├── Totaltext
│   │   ├── imgs
│   │   ├── annotations
│   │   ├── train_label.txt
│   │   ├── test_label.txt
│   ├── OpenVINO
│   │   ├── image_1
│   │   ├── image_2
│   │   ├── image_5
│   │   ├── image_f
│   │   ├── image_val
│   │   ├── train_1_label.txt
│   │   ├── train_2_label.txt
│   │   ├── train_5_label.txt
│   │   ├── train_f_label.txt
│   │   ├── val_label.txt
│   ├── funsd
│   │   ├── imgs
│   │   ├── dst_imgs
│   │   ├── annotations
│   │   ├── train_label.txt
│   │   ├── test_label.txt
│   ├── lv
│   │   ├── Crops
│   │   ├── train_label.jsonl
│   │   ├── test_label.jsonl
```

|        Dataset        |                                                images                                                 |                                                                                                                                                                                                    annotation file                                                                                                                                                                                                    |                                                      annotation file                                                      |
| :-------------------: | :---------------------------------------------------------------------------------------------------: | :-------------------------------------------------------------------------------------------------------------------------------------------------------------------------------------------------------------------------------------------------------------------------------------------------------------------------------------------------------------------------------------------------------------------: | :-----------------------------------------------------------------------------------------------------------------------: |
|                       |                                                                                                       |                                                                                                                                                                                                       training                                                                                                                                                                                                        |                                                           test                                                            |
<<<<<<< HEAD
|       coco_text       |                        [homepage](https://rrc.cvc.uab.es/?ch=5&com=downloads)                         |                                                                                                                                                            [train_label.txt](https://download.openmmlab.com/mmocr/data/mixture/coco_text/train_label.txt)                                                                                                                                                             |                                                             -                                                             |  |
|      icdar_2011       |                 [homepage](http://www.cvc.uab.es/icdar2011competition/?com=downloads)                 |                                                                                                                                                            [train_label.txt](https://download.openmmlab.com/mmocr/data/mixture/icdar_2015/train_label.txt)                                                                                                                                                            |                                                             -                                                             |  |
|      icdar_2013       |                        [homepage](https://rrc.cvc.uab.es/?ch=2&com=downloads)                         |                                                                                                                                                            [train_label.txt](https://download.openmmlab.com/mmocr/data/mixture/icdar_2013/train_label.txt)                                                                                                                                                            |          [test_label_1015.txt](https://download.openmmlab.com/mmocr/data/mixture/icdar_2013/test_label_1015.txt)          |  |
|      icdar_2015       |                        [homepage](https://rrc.cvc.uab.es/?ch=4&com=downloads)                         |                                                                                                                                                            [train_label.txt](https://download.openmmlab.com/mmocr/data/mixture/icdar_2015/train_label.txt)                                                                                                                                                            |               [test_label.txt](https://download.openmmlab.com/mmocr/data/mixture/icdar_2015/test_label.txt)               |  |
|        IIIT5K         |            [homepage](http://cvit.iiit.ac.in/projects/SceneTextUnderstanding/IIIT5K.html)             |                                                                                                                                                              [train_label.txt](https://download.openmmlab.com/mmocr/data/mixture/IIIT5K/train_label.txt)                                                                                                                                                              |                 [test_label.txt](https://download.openmmlab.com/mmocr/data/mixture/IIIT5K/test_label.txt)                 |  |
|         ct80          |                     [homepage](http://cs-chan.com/downloads_CUTE80_dataset.html)                      |                                                                                                                                                                                                           -                                                                                                                                                                                                           |                  [test_label.txt](https://download.openmmlab.com/mmocr/data/mixture/ct80/test_label.txt)                  |  |
|          svt          |         [homepage](http://www.iapr-tc11.org/mediawiki/index.php/The_Street_View_Text_Dataset)         |                                                                                                                                                                                                           -                                                                                                                                                                                                           |                  [test_label.txt](https://download.openmmlab.com/mmocr/data/mixture/svt/test_label.txt)                   |  |
|         svtp          | [unofficial homepage\[1\]](https://github.com/Jyouhou/Case-Sensitive-Scene-Text-Recognition-Datasets) |                                                                                                                                                                                                           -                                                                                                                                                                                                           |                  [test_label.txt](https://download.openmmlab.com/mmocr/data/mixture/svtp/test_label.txt)                  |  |
|   MJSynth (Syn90k)    |                        [homepage](https://www.robots.ox.ac.uk/~vgg/data/text/)                        |                                                                                                                 [shuffle_labels.txt](https://download.openmmlab.com/mmocr/data/mixture/Syn90k/shuffle_labels.txt) \| [label.txt](https://download.openmmlab.com/mmocr/data/mixture/Syn90k/label.txt)                                                                                                                  |                                                             -                                                             |  |
| SynthText (Synth800k) |                     [homepage](https://www.robots.ox.ac.uk/~vgg/data/scenetext/)                      | [alphanumeric_labels.txt](https://download.openmmlab.com/mmocr/data/mixture/SynthText/alphanumeric_labels.txt) \|[shuffle_labels.txt](https://download.openmmlab.com/mmocr/data/mixture/SynthText/shuffle_labels.txt) \| [instances_train.txt](https://download.openmmlab.com/mmocr/data/mixture/SynthText/instances_train.txt) \| [label.txt](https://download.openmmlab.com/mmocr/data/mixture/SynthText/label.txt) |                                                             -                                                             |  |
|       SynthAdd        |           [SynthText_Add.zip](https://pan.baidu.com/s/1uV0LtoNmcxbO-0YA7Ch4dg)  (code:627x)           |                                                                                                                                                                   [label.txt](https://download.openmmlab.com/mmocr/data/mixture/SynthAdd/label.txt)                                                                                                                                                                   |                                                             -                                                             |  |
|        TextOCR        |                            [homepage](https://textvqa.org/textocr/dataset)                            |                                                                                                                                                                                                           -                                                                                                                                                                                                           |                                                             -                                                             |  |
|       Totaltext       |                       [homepage](https://github.com/cs-chan/Total-Text-Dataset)                       |                                                                                                                                                                                                           -                                                                                                                                                                                                           |                                                             -                                                             |  |
|       OpenVINO        |                  [Open Images](https://github.com/cvdfoundation/open-images-dataset)                  |                                                                                                                                               [annotations](https://storage.openvinotoolkit.org/repositories/openvino_training_extensions/datasets/open_images_v5_text)                                                                                                                                               | [annotations](https://storage.openvinotoolkit.org/repositories/openvino_training_extensions/datasets/open_images_v5_text) |  |
|         FUNSD         |                          [homepage](https://guillaumejaume.github.io/FUNSD/)                          |                                                                                                                                                                                                           -                                                                                                                                                                                                           |                                                             -                                                             |  |
|          NAF          |                           [homepage](https://github.com/herobd/NAF_dataset)                           |                                                                                                                                                                                                           -                                                                                                                                                                                                           |                                                             -                                                             |  |
=======
|       coco_text       |                        [homepage](https://rrc.cvc.uab.es/?ch=5&com=downloads)                         |                                                                                                                                                            [train_label.txt](https://download.openmmlab.com/mmocr/data/mixture/coco_text/train_label.txt)                                                                                                                                                             |                                                             -                                                             |   |
|      icdar_2011       |                 [homepage](http://www.cvc.uab.es/icdar2011competition/?com=downloads)                 |                                                                                                                                                            [train_label.txt](https://download.openmmlab.com/mmocr/data/mixture/icdar_2015/train_label.txt)                                                                                                                                                            |                                                             -                                                             |   |
|      icdar_2013       |                        [homepage](https://rrc.cvc.uab.es/?ch=2&com=downloads)                         |                                                                                                                                                            [train_label.txt](https://download.openmmlab.com/mmocr/data/mixture/icdar_2013/train_label.txt)                                                                                                                                                            |          [test_label_1015.txt](https://download.openmmlab.com/mmocr/data/mixture/icdar_2013/test_label_1015.txt)          |   |
|      icdar_2015       |                        [homepage](https://rrc.cvc.uab.es/?ch=4&com=downloads)                         |                                                                                                                                                            [train_label.txt](https://download.openmmlab.com/mmocr/data/mixture/icdar_2015/train_label.txt)                                                                                                                                                            |               [test_label.txt](https://download.openmmlab.com/mmocr/data/mixture/icdar_2015/test_label.txt)               |   |
|        IIIT5K         |            [homepage](http://cvit.iiit.ac.in/projects/SceneTextUnderstanding/IIIT5K.html)             |                                                                                                                                                              [train_label.txt](https://download.openmmlab.com/mmocr/data/mixture/IIIT5K/train_label.txt)                                                                                                                                                              |                 [test_label.txt](https://download.openmmlab.com/mmocr/data/mixture/IIIT5K/test_label.txt)                 |   |
|         ct80          |                     [homepage](http://cs-chan.com/downloads_CUTE80_dataset.html)                      |                                                                                                                                                                                                           -                                                                                                                                                                                                           |                  [test_label.txt](https://download.openmmlab.com/mmocr/data/mixture/ct80/test_label.txt)                  |   |
|          svt          |         [homepage](http://www.iapr-tc11.org/mediawiki/index.php/The_Street_View_Text_Dataset)         |                                                                                                                                                                                                           -                                                                                                                                                                                                           |                  [test_label.txt](https://download.openmmlab.com/mmocr/data/mixture/svt/test_label.txt)                   |   |
|         svtp          | [unofficial homepage\[1\]](https://github.com/Jyouhou/Case-Sensitive-Scene-Text-Recognition-Datasets) |                                                                                                                                                                                                           -                                                                                                                                                                                                           |                  [test_label.txt](https://download.openmmlab.com/mmocr/data/mixture/svtp/test_label.txt)                  |   |
|   MJSynth (Syn90k)    |                        [homepage](https://www.robots.ox.ac.uk/~vgg/data/text/)                        |                                                                                                                 [shuffle_labels.txt](https://download.openmmlab.com/mmocr/data/mixture/Syn90k/shuffle_labels.txt) \| [label.txt](https://download.openmmlab.com/mmocr/data/mixture/Syn90k/label.txt)                                                                                                                  |                                                             -                                                             |   |
| SynthText (Synth800k) |                     [homepage](https://www.robots.ox.ac.uk/~vgg/data/scenetext/)                      | [alphanumeric_labels.txt](https://download.openmmlab.com/mmocr/data/mixture/SynthText/alphanumeric_labels.txt) \|[shuffle_labels.txt](https://download.openmmlab.com/mmocr/data/mixture/SynthText/shuffle_labels.txt) \| [instances_train.txt](https://download.openmmlab.com/mmocr/data/mixture/SynthText/instances_train.txt) \| [label.txt](https://download.openmmlab.com/mmocr/data/mixture/SynthText/label.txt) |                                                             -                                                             |   |
|       SynthAdd        |           [SynthText_Add.zip](https://pan.baidu.com/s/1uV0LtoNmcxbO-0YA7Ch4dg)  (code:627x)           |                                                                                                                                                                   [label.txt](https://download.openmmlab.com/mmocr/data/mixture/SynthAdd/label.txt)                                                                                                                                                                   |                                                             -                                                             |   |
|        TextOCR        |                            [homepage](https://textvqa.org/textocr/dataset)                            |                                                                                                                                                                                                           -                                                                                                                                                                                                           |                                                             -                                                             |   |
|       Totaltext       |                       [homepage](https://github.com/cs-chan/Total-Text-Dataset)                       |                                                                                                                                                                                                           -                                                                                                                                                                                                           |                                                             -                                                             |   |
|       OpenVINO        |                  [Open Images](https://github.com/cvdfoundation/open-images-dataset)                  |                                                                                                                                               [annotations](https://storage.openvinotoolkit.org/repositories/openvino_training_extensions/datasets/open_images_v5_text)                                                                                                                                               | [annotations](https://storage.openvinotoolkit.org/repositories/openvino_training_extensions/datasets/open_images_v5_text) |   |
|         FUNSD         |                          [homepage](https://guillaumejaume.github.io/FUNSD/)                          |                                                                                                                                                                                                           -                                                                                                                                                                                                           |                                                             -                                                             |   |
|         SROIE         |                               [homepage](https://rrc.cvc.uab.es/?ch=13)                               |                                                                                                                                                                                                           -                                                                                                                                                                                                           |                                                             -                                                             | - |
|   Lecture Video DB    |          [homepage](https://cvit.iiit.ac.in/research/projects/cvit-projects/lecturevideodb)           |                                                                                                                                                                                                           -                                                                                                                                                                                                           |                                                             -                                                             | - |
>>>>>>> bdd32c80


(*) Since the official homepage is unavailable now, we provide an alternative for quick reference. However, we do not guarantee the correctness of the dataset.

## Preparation Steps

### ICDAR 2013
- Step1: Download `Challenge2_Test_Task3_Images.zip` and `Challenge2_Training_Task3_Images_GT.zip` from [homepage](https://rrc.cvc.uab.es/?ch=2&com=downloads)
- Step2: Download [test_label_1015.txt](https://download.openmmlab.com/mmocr/data/mixture/icdar_2013/test_label_1015.txt) and [train_label.txt](https://download.openmmlab.com/mmocr/data/mixture/icdar_2013/train_label.txt)

### ICDAR 2015
- Step1: Download `ch4_training_word_images_gt.zip` and `ch4_test_word_images_gt.zip` from [homepage](https://rrc.cvc.uab.es/?ch=4&com=downloads)
- Step2: Download [train_label.txt](https://download.openmmlab.com/mmocr/data/mixture/icdar_2015/train_label.txt) and [test_label.txt](https://download.openmmlab.com/mmocr/data/mixture/icdar_2015/test_label.txt)

### IIIT5K
  - Step1: Download `IIIT5K-Word_V3.0.tar.gz` from [homepage](http://cvit.iiit.ac.in/projects/SceneTextUnderstanding/IIIT5K.html)
  - Step2: Download [train_label.txt](https://download.openmmlab.com/mmocr/data/mixture/IIIT5K/train_label.txt) and [test_label.txt](https://download.openmmlab.com/mmocr/data/mixture/IIIT5K/test_label.txt)

### svt
  - Step1: Download `svt.zip` form [homepage](http://www.iapr-tc11.org/mediawiki/index.php/The_Street_View_Text_Dataset)
  - Step2: Download [test_label.txt](https://download.openmmlab.com/mmocr/data/mixture/svt/test_label.txt)
  - Step3:
  ```bash
  python tools/data/textrecog/svt_converter.py <download_svt_dir_path>
  ```

### ct80
  - Step1: Download [test_label.txt](https://download.openmmlab.com/mmocr/data/mixture/ct80/test_label.txt)

### svtp
  - Step1: Download [test_label.txt](https://download.openmmlab.com/mmocr/data/mixture/svtp/test_label.txt)

### coco_text
  - Step1: Download from [homepage](https://rrc.cvc.uab.es/?ch=5&com=downloads)
  - Step2: Download [train_label.txt](https://download.openmmlab.com/mmocr/data/mixture/coco_text/train_label.txt)

### MJSynth (Syn90k)
  - Step1: Download `mjsynth.tar.gz` from [homepage](https://www.robots.ox.ac.uk/~vgg/data/text/)
  - Step2: Download [label.txt](https://download.openmmlab.com/mmocr/data/mixture/Syn90k/label.txt) (8,919,273 annotations) and [shuffle_labels.txt](https://download.openmmlab.com/mmocr/data/mixture/Syn90k/shuffle_labels.txt) (2,400,000 randomly sampled annotations). **Please make sure you're using the right annotation to train the model by checking its dataset specs in Model Zoo.**
  - Step3:

  ```bash
  mkdir Syn90k && cd Syn90k

  mv /path/to/mjsynth.tar.gz .

  tar -xzf mjsynth.tar.gz

  mv /path/to/shuffle_labels.txt .
  mv /path/to/label.txt .

  # create soft link
  cd /path/to/mmocr/data/mixture

  ln -s /path/to/Syn90k Syn90k
  ```

### SynthText (Synth800k)
- Step1: Download `SynthText.zip` from [homepage](https://www.robots.ox.ac.uk/~vgg/data/scenetext/)

- Step2: According to your actual needs, download the most appropriate one from the following options: [label.txt](https://download.openmmlab.com/mmocr/data/mixture/SynthText/label.txt) (7,266,686 annotations), [shuffle_labels.txt](https://download.openmmlab.com/mmocr/data/mixture/SynthText/shuffle_labels.txt) (2,400,000 randomly sampled annotations), [alphanumeric_labels.txt](https://download.openmmlab.com/mmocr/data/mixture/SynthText/alphanumeric_labels.txt) (7,239,272 annotations with alphanumeric characters only) and [instances_train.txt](https://download.openmmlab.com/mmocr/data/mixture/SynthText/instances_train.txt) (7,266,686 character-level annotations).

:::{warning}
Please make sure you're using the right annotation to train the model by checking its dataset specs in Model Zoo.
:::

- Step3:

```bash
mkdir SynthText && cd SynthText
mv /path/to/SynthText.zip .
unzip SynthText.zip
mv SynthText synthtext

mv /path/to/shuffle_labels.txt .
mv /path/to/label.txt .
mv /path/to/alphanumeric_labels.txt .
mv /path/to/instances_train.txt .

# create soft link
cd /path/to/mmocr/data/mixture
ln -s /path/to/SynthText SynthText
```

- Step4:
Generate cropped images and labels:

```bash
cd /path/to/mmocr

python tools/data/textrecog/synthtext_converter.py data/mixture/SynthText/gt.mat data/mixture/SynthText/ data/mixture/SynthText/synthtext/SynthText_patch_horizontal --n_proc 8
```

### SynthAdd
- Step1: Download `SynthText_Add.zip` from [SynthAdd](https://pan.baidu.com/s/1uV0LtoNmcxbO-0YA7Ch4dg) (code:627x))
- Step2: Download [label.txt](https://download.openmmlab.com/mmocr/data/mixture/SynthAdd/label.txt)
- Step3:

```bash
mkdir SynthAdd && cd SynthAdd

mv /path/to/SynthText_Add.zip .

unzip SynthText_Add.zip

mv /path/to/label.txt .

# create soft link
cd /path/to/mmocr/data/mixture

ln -s /path/to/SynthAdd SynthAdd
```
:::{tip}
To convert label file with `txt` format to `lmdb` format,
```bash
python tools/data/utils/txt2lmdb.py -i <txt_label_path> -o <lmdb_label_path>
```
For example,
```bash
python tools/data/utils/txt2lmdb.py -i data/mixture/Syn90k/label.txt -o data/mixture/Syn90k/label.lmdb
```
:::

### TextOCR
  - Step1: Download [train_val_images.zip](https://dl.fbaipublicfiles.com/textvqa/images/train_val_images.zip), [TextOCR_0.1_train.json](https://dl.fbaipublicfiles.com/textvqa/data/textocr/TextOCR_0.1_train.json) and [TextOCR_0.1_val.json](https://dl.fbaipublicfiles.com/textvqa/data/textocr/TextOCR_0.1_val.json) to `textocr/`.
  ```bash
  mkdir textocr && cd textocr

  # Download TextOCR dataset
  wget https://dl.fbaipublicfiles.com/textvqa/images/train_val_images.zip
  wget https://dl.fbaipublicfiles.com/textvqa/data/textocr/TextOCR_0.1_train.json
  wget https://dl.fbaipublicfiles.com/textvqa/data/textocr/TextOCR_0.1_val.json

  # For images
  unzip -q train_val_images.zip
  mv train_images train
  ```
  - Step2: Generate `train_label.txt`, `val_label.txt` and crop images using 4 processes with the following command:
  ```bash
  python tools/data/textrecog/textocr_converter.py /path/to/textocr 4
  ```

### Totaltext
  - Step1: Download `totaltext.zip` from [github dataset](https://github.com/cs-chan/Total-Text-Dataset/tree/master/Dataset) and `groundtruth_text.zip` from [github Groundtruth](https://github.com/cs-chan/Total-Text-Dataset/tree/master/Groundtruth/Text) (Our totaltext_converter.py supports groundtruth with both .mat and .txt format).
  ```bash
  mkdir totaltext && cd totaltext
  mkdir imgs && mkdir annotations

  # For images
  # in ./totaltext
  unzip totaltext.zip
  mv Images/Train imgs/training
  mv Images/Test imgs/test

  # For annotations
  unzip groundtruth_text.zip
  cd Groundtruth
  mv Polygon/Train ../annotations/training
  mv Polygon/Test ../annotations/test

  ```
  - Step2: Generate cropped images, `train_label.txt` and `test_label.txt` with the following command (the cropped images will be saved to `data/totaltext/dst_imgs/`):
  ```bash
  python tools/data/textrecog/totaltext_converter.py /path/to/totaltext -o /path/to/totaltext --split-list training test
  ```

### OpenVINO
  - Step0: Install [awscli](https://aws.amazon.com/cli/).
  - Step1: Download [Open Images](https://github.com/cvdfoundation/open-images-dataset#download-images-with-bounding-boxes-annotations) subsets `train_1`, `train_2`, `train_5`, `train_f`, and `validation` to `openvino/`.
  ```bash
  mkdir openvino && cd openvino

  # Download Open Images subsets
  for s in 1 2 5 f; do
    aws s3 --no-sign-request cp s3://open-images-dataset/tar/train_${s}.tar.gz .
  done
  aws s3 --no-sign-request cp s3://open-images-dataset/tar/validation.tar.gz .

  # Download annotations
  for s in 1 2 5 f; do
    wget https://storage.openvinotoolkit.org/repositories/openvino_training_extensions/datasets/open_images_v5_text/text_spotting_openimages_v5_train_${s}.json
  done
  wget https://storage.openvinotoolkit.org/repositories/openvino_training_extensions/datasets/open_images_v5_text/text_spotting_openimages_v5_validation.json

  # Extract images
  mkdir -p openimages_v5/val
  for s in 1 2 5 f; do
    tar zxf train_${s}.tar.gz -C openimages_v5
  done
  tar zxf validation.tar.gz -C openimages_v5/val
  ```
  - Step2: Generate `train_{1,2,5,f}_label.txt`, `val_label.txt` and crop images using 4 processes with the following command:
  ```bash
  python tools/data/textrecog/openvino_converter.py /path/to/openvino 4
  ```

### FUNSD

- Step1: Download [dataset.zip](https://guillaumejaume.github.io/FUNSD/dataset.zip) to `funsd/`.

```bash
mkdir funsd && cd funsd

# Download FUNSD dataset
wget https://guillaumejaume.github.io/FUNSD/dataset.zip
unzip -q dataset.zip

# For images
mv dataset/training_data/images imgs && mv dataset/testing_data/images/* imgs/

# For annotations
mkdir annotations
mv dataset/training_data/annotations annotations/training && mv dataset/testing_data/annotations annotations/test

rm dataset.zip && rm -rf dataset
```

- Step2: Generate `train_label.txt` and `test_label.txt` and crop images using 4 processes with following command (add `--preserve-vertical` if you wish to preserve the images containing vertical texts):

```bash
python tools/data/textrecog/funsd_converter.py PATH/TO/funsd --nproc 4
```

<<<<<<< HEAD
### NAF

- Step1: Download [labeled_images.tar.gz](https://github.com/herobd/NAF_dataset/releases/tag/v1.0) to `naf/`.

  ```bash
  mkdir naf && cd naf

  # Download NAF dataset
  wget https://github.com/herobd/NAF_dataset/releases/download/v1.0/labeled_images.tar.gz
  tar -zxf labeled_images.tar.gz

  # For images
  mkdir annotations && mv labeled_images imgs

  # For annotations
  git clone https://github.com/herobd/NAF_dataset.git
  mv NAF_dataset/train_valid_test_split.json annotations/ && mv NAF_dataset/groups annotations/

  rm -rf NAF_dataset && rm labeled_images.tar.gz
  ```

- Step2: Generate `train_label.txt`, `val_label.txt`, and `test_label.txt` with following command:

  ```bash
  # Add --preserve-vertical to preserve vertical texts for training, otherwise
  # vertical images will be filtered and stored in PATH/TO/naf/ignores
  python tools/data/textrecog/naf_converter.py PATH/TO/naf --nproc 4
=======
### SROIE

- Step1: Step1: Download `0325updated.task1train(626p).zip`, `task1&2_test(361p).zip`, and `text.task1&2-test（361p).zip` from [homepage](https://rrc.cvc.uab.es/?ch=13&com=downloads) to `sroie/`

- Step2:

  ```bash
  mkdir sroie && cd sroie
  mkdir imgs && mkdir annotations && mkdir imgs/training

  # Warnninig: The zip files downloaded from Google Drive and BaiduYun Cloud may
  # be different, the user should revise the following commands to the correct
  # file name if encounter with errors while extracting and move the files.
  unzip -q 0325updated.task1train\(626p\).zip && unzip -q task1\&2_test\(361p\).zip && unzip -q text.task1\&2-test（361p\).zip

  # For images
  mv 0325updated.task1train\(626p\)/*.jpg imgs/training && mv fulltext_test\(361p\) imgs/test

  # For annotations
  mv 0325updated.task1train\(626p\) annotations/training && mv text.task1\&2-testги361p\)/ annotations/test

  rm 0325updated.task1train\(626p\).zip && rm task1\&2_test\(361p\).zip && rm text.task1\&2-test（361p\).zip
  ```

- Step3: Generate `train_label.jsonl` and `test_label.jsonl` and crop images using 4 processes with the following command:

  ```bash
  python tools/data/textrecog/sroie_converter.py PATH/TO/sroie --nproc 4
>>>>>>> bdd32c80
  ```

- After running the above codes, the directory structure should be as follows:

  ```text
<<<<<<< HEAD
  ├── naf
  │   ├── crops
  │   ├── train_label.txt
  │   ├── val_label.txt
  │   ├── test_label.txt
  ```
=======
  ├── sroie
  │   ├── crops
  │   ├── train_label.jsonl
  │   ├── test_label.jsonl
  ```
### Lecture Video DB

**The LV dataset has already provided cropped images and the corresponding annotations**

- Step1: Download [IIIT-CVid.zip](http://cdn.iiit.ac.in/cdn/preon.iiit.ac.in/~kartik/IIIT-CVid.zip) to `lv/`.

```bash
mkdir lv && cd lv

# Download LV dataset
wget http://cdn.iiit.ac.in/cdn/preon.iiit.ac.in/~kartik/IIIT-CVid.zip
unzip -q IIIT-CVid.zip

# For image
mv IIIT-CVid/Crops ./

# For annotation
mv IIIT-CVid/train.txt train_label.txt && mv IIIT-CVid/val.txt val_label.txt && mv IIIT-CVid/test.txt test_label.txt

rm IIIT-CVid.zip
```

- Step2: Generate `train_label.jsonl`, `val.jsonl`, and `test.jsonl` with following command:

```bash
python tools/data/textdreog/lv_converter.py PATH/TO/lv
```
>>>>>>> bdd32c80
<|MERGE_RESOLUTION|>--- conflicted
+++ resolved
@@ -88,24 +88,6 @@
 |        Dataset        |                                                images                                                 |                                                                                                                                                                                                    annotation file                                                                                                                                                                                                    |                                                      annotation file                                                      |
 | :-------------------: | :---------------------------------------------------------------------------------------------------: | :-------------------------------------------------------------------------------------------------------------------------------------------------------------------------------------------------------------------------------------------------------------------------------------------------------------------------------------------------------------------------------------------------------------------: | :-----------------------------------------------------------------------------------------------------------------------: |
 |                       |                                                                                                       |                                                                                                                                                                                                       training                                                                                                                                                                                                        |                                                           test                                                            |
-<<<<<<< HEAD
-|       coco_text       |                        [homepage](https://rrc.cvc.uab.es/?ch=5&com=downloads)                         |                                                                                                                                                            [train_label.txt](https://download.openmmlab.com/mmocr/data/mixture/coco_text/train_label.txt)                                                                                                                                                             |                                                             -                                                             |  |
-|      icdar_2011       |                 [homepage](http://www.cvc.uab.es/icdar2011competition/?com=downloads)                 |                                                                                                                                                            [train_label.txt](https://download.openmmlab.com/mmocr/data/mixture/icdar_2015/train_label.txt)                                                                                                                                                            |                                                             -                                                             |  |
-|      icdar_2013       |                        [homepage](https://rrc.cvc.uab.es/?ch=2&com=downloads)                         |                                                                                                                                                            [train_label.txt](https://download.openmmlab.com/mmocr/data/mixture/icdar_2013/train_label.txt)                                                                                                                                                            |          [test_label_1015.txt](https://download.openmmlab.com/mmocr/data/mixture/icdar_2013/test_label_1015.txt)          |  |
-|      icdar_2015       |                        [homepage](https://rrc.cvc.uab.es/?ch=4&com=downloads)                         |                                                                                                                                                            [train_label.txt](https://download.openmmlab.com/mmocr/data/mixture/icdar_2015/train_label.txt)                                                                                                                                                            |               [test_label.txt](https://download.openmmlab.com/mmocr/data/mixture/icdar_2015/test_label.txt)               |  |
-|        IIIT5K         |            [homepage](http://cvit.iiit.ac.in/projects/SceneTextUnderstanding/IIIT5K.html)             |                                                                                                                                                              [train_label.txt](https://download.openmmlab.com/mmocr/data/mixture/IIIT5K/train_label.txt)                                                                                                                                                              |                 [test_label.txt](https://download.openmmlab.com/mmocr/data/mixture/IIIT5K/test_label.txt)                 |  |
-|         ct80          |                     [homepage](http://cs-chan.com/downloads_CUTE80_dataset.html)                      |                                                                                                                                                                                                           -                                                                                                                                                                                                           |                  [test_label.txt](https://download.openmmlab.com/mmocr/data/mixture/ct80/test_label.txt)                  |  |
-|          svt          |         [homepage](http://www.iapr-tc11.org/mediawiki/index.php/The_Street_View_Text_Dataset)         |                                                                                                                                                                                                           -                                                                                                                                                                                                           |                  [test_label.txt](https://download.openmmlab.com/mmocr/data/mixture/svt/test_label.txt)                   |  |
-|         svtp          | [unofficial homepage\[1\]](https://github.com/Jyouhou/Case-Sensitive-Scene-Text-Recognition-Datasets) |                                                                                                                                                                                                           -                                                                                                                                                                                                           |                  [test_label.txt](https://download.openmmlab.com/mmocr/data/mixture/svtp/test_label.txt)                  |  |
-|   MJSynth (Syn90k)    |                        [homepage](https://www.robots.ox.ac.uk/~vgg/data/text/)                        |                                                                                                                 [shuffle_labels.txt](https://download.openmmlab.com/mmocr/data/mixture/Syn90k/shuffle_labels.txt) \| [label.txt](https://download.openmmlab.com/mmocr/data/mixture/Syn90k/label.txt)                                                                                                                  |                                                             -                                                             |  |
-| SynthText (Synth800k) |                     [homepage](https://www.robots.ox.ac.uk/~vgg/data/scenetext/)                      | [alphanumeric_labels.txt](https://download.openmmlab.com/mmocr/data/mixture/SynthText/alphanumeric_labels.txt) \|[shuffle_labels.txt](https://download.openmmlab.com/mmocr/data/mixture/SynthText/shuffle_labels.txt) \| [instances_train.txt](https://download.openmmlab.com/mmocr/data/mixture/SynthText/instances_train.txt) \| [label.txt](https://download.openmmlab.com/mmocr/data/mixture/SynthText/label.txt) |                                                             -                                                             |  |
-|       SynthAdd        |           [SynthText_Add.zip](https://pan.baidu.com/s/1uV0LtoNmcxbO-0YA7Ch4dg)  (code:627x)           |                                                                                                                                                                   [label.txt](https://download.openmmlab.com/mmocr/data/mixture/SynthAdd/label.txt)                                                                                                                                                                   |                                                             -                                                             |  |
-|        TextOCR        |                            [homepage](https://textvqa.org/textocr/dataset)                            |                                                                                                                                                                                                           -                                                                                                                                                                                                           |                                                             -                                                             |  |
-|       Totaltext       |                       [homepage](https://github.com/cs-chan/Total-Text-Dataset)                       |                                                                                                                                                                                                           -                                                                                                                                                                                                           |                                                             -                                                             |  |
-|       OpenVINO        |                  [Open Images](https://github.com/cvdfoundation/open-images-dataset)                  |                                                                                                                                               [annotations](https://storage.openvinotoolkit.org/repositories/openvino_training_extensions/datasets/open_images_v5_text)                                                                                                                                               | [annotations](https://storage.openvinotoolkit.org/repositories/openvino_training_extensions/datasets/open_images_v5_text) |  |
-|         FUNSD         |                          [homepage](https://guillaumejaume.github.io/FUNSD/)                          |                                                                                                                                                                                                           -                                                                                                                                                                                                           |                                                             -                                                             |  |
-|          NAF          |                           [homepage](https://github.com/herobd/NAF_dataset)                           |                                                                                                                                                                                                           -                                                                                                                                                                                                           |                                                             -                                                             |  |
-=======
 |       coco_text       |                        [homepage](https://rrc.cvc.uab.es/?ch=5&com=downloads)                         |                                                                                                                                                            [train_label.txt](https://download.openmmlab.com/mmocr/data/mixture/coco_text/train_label.txt)                                                                                                                                                             |                                                             -                                                             |   |
 |      icdar_2011       |                 [homepage](http://www.cvc.uab.es/icdar2011competition/?com=downloads)                 |                                                                                                                                                            [train_label.txt](https://download.openmmlab.com/mmocr/data/mixture/icdar_2015/train_label.txt)                                                                                                                                                            |                                                             -                                                             |   |
 |      icdar_2013       |                        [homepage](https://rrc.cvc.uab.es/?ch=2&com=downloads)                         |                                                                                                                                                            [train_label.txt](https://download.openmmlab.com/mmocr/data/mixture/icdar_2013/train_label.txt)                                                                                                                                                            |          [test_label_1015.txt](https://download.openmmlab.com/mmocr/data/mixture/icdar_2013/test_label_1015.txt)          |   |
@@ -121,9 +103,9 @@
 |       Totaltext       |                       [homepage](https://github.com/cs-chan/Total-Text-Dataset)                       |                                                                                                                                                                                                           -                                                                                                                                                                                                           |                                                             -                                                             |   |
 |       OpenVINO        |                  [Open Images](https://github.com/cvdfoundation/open-images-dataset)                  |                                                                                                                                               [annotations](https://storage.openvinotoolkit.org/repositories/openvino_training_extensions/datasets/open_images_v5_text)                                                                                                                                               | [annotations](https://storage.openvinotoolkit.org/repositories/openvino_training_extensions/datasets/open_images_v5_text) |   |
 |         FUNSD         |                          [homepage](https://guillaumejaume.github.io/FUNSD/)                          |                                                                                                                                                                                                           -                                                                                                                                                                                                           |                                                             -                                                             |   |
+|          NAF          |                           [homepage](https://github.com/herobd/NAF_dataset)                           |                                                                                                                                                                                                           -                                                                                                                                                                                                           |                                                             -                                                             | - |
 |         SROIE         |                               [homepage](https://rrc.cvc.uab.es/?ch=13)                               |                                                                                                                                                                                                           -                                                                                                                                                                                                           |                                                             -                                                             | - |
 |   Lecture Video DB    |          [homepage](https://cvit.iiit.ac.in/research/projects/cvit-projects/lecturevideodb)           |                                                                                                                                                                                                           -                                                                                                                                                                                                           |                                                             -                                                             | - |
->>>>>>> bdd32c80
 
 
 (*) Since the official homepage is unavailable now, we provide an alternative for quick reference. However, we do not guarantee the correctness of the dataset.
@@ -347,7 +329,6 @@
 python tools/data/textrecog/funsd_converter.py PATH/TO/funsd --nproc 4
 ```
 
-<<<<<<< HEAD
 ### NAF
 
 - Step1: Download [labeled_images.tar.gz](https://github.com/herobd/NAF_dataset/releases/tag/v1.0) to `naf/`.
@@ -375,49 +356,49 @@
   # Add --preserve-vertical to preserve vertical texts for training, otherwise
   # vertical images will be filtered and stored in PATH/TO/naf/ignores
   python tools/data/textrecog/naf_converter.py PATH/TO/naf --nproc 4
-=======
-### SROIE
-
-- Step1: Step1: Download `0325updated.task1train(626p).zip`, `task1&2_test(361p).zip`, and `text.task1&2-test（361p).zip` from [homepage](https://rrc.cvc.uab.es/?ch=13&com=downloads) to `sroie/`
-
-- Step2:
-
-  ```bash
-  mkdir sroie && cd sroie
-  mkdir imgs && mkdir annotations && mkdir imgs/training
-
-  # Warnninig: The zip files downloaded from Google Drive and BaiduYun Cloud may
-  # be different, the user should revise the following commands to the correct
-  # file name if encounter with errors while extracting and move the files.
-  unzip -q 0325updated.task1train\(626p\).zip && unzip -q task1\&2_test\(361p\).zip && unzip -q text.task1\&2-test（361p\).zip
-
-  # For images
-  mv 0325updated.task1train\(626p\)/*.jpg imgs/training && mv fulltext_test\(361p\) imgs/test
-
-  # For annotations
-  mv 0325updated.task1train\(626p\) annotations/training && mv text.task1\&2-testги361p\)/ annotations/test
-
-  rm 0325updated.task1train\(626p\).zip && rm task1\&2_test\(361p\).zip && rm text.task1\&2-test（361p\).zip
-  ```
-
-- Step3: Generate `train_label.jsonl` and `test_label.jsonl` and crop images using 4 processes with the following command:
-
-  ```bash
-  python tools/data/textrecog/sroie_converter.py PATH/TO/sroie --nproc 4
->>>>>>> bdd32c80
-  ```
 
 - After running the above codes, the directory structure should be as follows:
 
   ```text
-<<<<<<< HEAD
   ├── naf
   │   ├── crops
   │   ├── train_label.txt
   │   ├── val_label.txt
   │   ├── test_label.txt
   ```
-=======
+### SROIE
+
+- Step1: Step1: Download `0325updated.task1train(626p).zip`, `task1&2_test(361p).zip`, and `text.task1&2-test（361p).zip` from [homepage](https://rrc.cvc.uab.es/?ch=13&com=downloads) to `sroie/`
+
+- Step2:
+
+  ```bash
+  mkdir sroie && cd sroie
+  mkdir imgs && mkdir annotations && mkdir imgs/training
+
+  # Warnninig: The zip files downloaded from Google Drive and BaiduYun Cloud may
+  # be different, the user should revise the following commands to the correct
+  # file name if encounter with errors while extracting and move the files.
+  unzip -q 0325updated.task1train\(626p\).zip && unzip -q task1\&2_test\(361p\).zip && unzip -q text.task1\&2-test（361p\).zip
+
+  # For images
+  mv 0325updated.task1train\(626p\)/*.jpg imgs/training && mv fulltext_test\(361p\) imgs/test
+
+  # For annotations
+  mv 0325updated.task1train\(626p\) annotations/training && mv text.task1\&2-testги361p\)/ annotations/test
+
+  rm 0325updated.task1train\(626p\).zip && rm task1\&2_test\(361p\).zip && rm text.task1\&2-test（361p\).zip
+  ```
+
+- Step3: Generate `train_label.jsonl` and `test_label.jsonl` and crop images using 4 processes with the following command:
+
+  ```bash
+  python tools/data/textrecog/sroie_converter.py PATH/TO/sroie --nproc 4
+  ```
+
+- After running the above codes, the directory structure should be as follows:
+
+  ```text
   ├── sroie
   │   ├── crops
   │   ├── train_label.jsonl
@@ -449,5 +430,4 @@
 
 ```bash
 python tools/data/textdreog/lv_converter.py PATH/TO/lv
-```
->>>>>>> bdd32c80
+```