# Text Recognition

## Overview

**The structure of the text recognition dataset directory is organized as follows.**

```text
├── mixture
│   ├── coco_text
│   │   ├── train_label.txt
│   │   ├── train_words
│   ├── icdar_2011
│   │   ├── training_label.txt
│   │   ├── Challenge1_Training_Task3_Images_GT
│   ├── icdar_2013
│   │   ├── train_label.txt
│   │   ├── test_label_1015.txt
│   │   ├── test_label_1095.txt
│   │   ├── Challenge2_Training_Task3_Images_GT
│   │   ├── Challenge2_Test_Task3_Images
│   ├── icdar_2015
│   │   ├── train_label.txt
│   │   ├── test_label.txt
│   │   ├── ch4_training_word_images_gt
│   │   ├── ch4_test_word_images_gt
│   ├── III5K
│   │   ├── train_label.txt
│   │   ├── test_label.txt
│   │   ├── train
│   │   ├── test
│   ├── ct80
│   │   ├── test_label.txt
│   │   ├── image
│   ├── svt
│   │   ├── test_label.txt
│   │   ├── image
│   ├── svtp
│   │   ├── test_label.txt
│   │   ├── image
│   ├── Syn90k
│   │   ├── shuffle_labels.txt
│   │   ├── label.txt
│   │   ├── label.lmdb
│   │   ├── mnt
│   ├── SynthText
│   │   ├── alphanumeric_labels.txt
│   │   ├── shuffle_labels.txt
│   │   ├── instances_train.txt
│   │   ├── label.txt
│   │   ├── label.lmdb
│   │   ├── synthtext
│   ├── SynthAdd
│   │   ├── label.txt
│   │   ├── label.lmdb
│   │   ├── SynthText_Add
│   ├── TextOCR
│   │   ├── image
│   │   ├── train_label.txt
│   │   ├── val_label.txt
│   ├── Totaltext
│   │   ├── imgs
│   │   ├── annotations
│   │   ├── train_label.txt
│   │   ├── test_label.txt
│   ├── OpenVINO
│   │   ├── image_1
│   │   ├── image_2
│   │   ├── image_5
│   │   ├── image_f
│   │   ├── image_val
│   │   ├── train_1_label.txt
│   │   ├── train_2_label.txt
│   │   ├── train_5_label.txt
│   │   ├── train_f_label.txt
│   │   ├── val_label.txt
│   ├── funsd
│   │   ├── imgs
│   │   ├── dst_imgs
│   │   ├── annotations
│   │   ├── train_label.txt
│   │   ├── test_label.txt
│   ├── ILST
│   │   ├── imgs
│   │   ├── dst_imgs
│   │   ├── annotations
│   │   ├── train_label.txt
│   │   ├── test_label.txt
```

|        Dataset        |                                                images                                                 |                                                                                                                                                                                                    annotation file                                                                                                                                                                                                    |                                                      annotation file                                                      |
| :-------------------: | :---------------------------------------------------------------------------------------------------: | :-------------------------------------------------------------------------------------------------------------------------------------------------------------------------------------------------------------------------------------------------------------------------------------------------------------------------------------------------------------------------------------------------------------------: | :-----------------------------------------------------------------------------------------------------------------------: |
|                       |                                                                                                       |                                                                                                                                                                                                       training                                                                                                                                                                                                        |                                                           test                                                            |
|       coco_text       |                        [homepage](https://rrc.cvc.uab.es/?ch=5&com=downloads)                         |                                                                                                                                                            [train_label.txt](https://download.openmmlab.com/mmocr/data/mixture/coco_text/train_label.txt)                                                                                                                                                             |                                                             -                                                             |  |
|      icdar_2011       |                 [homepage](http://www.cvc.uab.es/icdar2011competition/?com=downloads)                 |                                                                                                                                                            [train_label.txt](https://download.openmmlab.com/mmocr/data/mixture/icdar_2015/train_label.txt)                                                                                                                                                            |                                                             -                                                             |  |
|      icdar_2013       |                        [homepage](https://rrc.cvc.uab.es/?ch=2&com=downloads)                         |                                                                                                                                                            [train_label.txt](https://download.openmmlab.com/mmocr/data/mixture/icdar_2013/train_label.txt)                                                                                                                                                            |          [test_label_1015.txt](https://download.openmmlab.com/mmocr/data/mixture/icdar_2013/test_label_1015.txt)          |  |
|      icdar_2015       |                        [homepage](https://rrc.cvc.uab.es/?ch=4&com=downloads)                         |                                                                                                                                                            [train_label.txt](https://download.openmmlab.com/mmocr/data/mixture/icdar_2015/train_label.txt)                                                                                                                                                            |               [test_label.txt](https://download.openmmlab.com/mmocr/data/mixture/icdar_2015/test_label.txt)               |  |
|        IIIT5K         |            [homepage](http://cvit.iiit.ac.in/projects/SceneTextUnderstanding/IIIT5K.html)             |                                                                                                                                                              [train_label.txt](https://download.openmmlab.com/mmocr/data/mixture/IIIT5K/train_label.txt)                                                                                                                                                              |                 [test_label.txt](https://download.openmmlab.com/mmocr/data/mixture/IIIT5K/test_label.txt)                 |  |
|         ct80          |                     [homepage](http://cs-chan.com/downloads_CUTE80_dataset.html)                      |                                                                                                                                                                                                           -                                                                                                                                                                                                           |                  [test_label.txt](https://download.openmmlab.com/mmocr/data/mixture/ct80/test_label.txt)                  |  |
|          svt          |         [homepage](http://www.iapr-tc11.org/mediawiki/index.php/The_Street_View_Text_Dataset)         |                                                                                                                                                                                                           -                                                                                                                                                                                                           |                  [test_label.txt](https://download.openmmlab.com/mmocr/data/mixture/svt/test_label.txt)                   |  |
|         svtp          | [unofficial homepage\[1\]](https://github.com/Jyouhou/Case-Sensitive-Scene-Text-Recognition-Datasets) |                                                                                                                                                                                                           -                                                                                                                                                                                                           |                  [test_label.txt](https://download.openmmlab.com/mmocr/data/mixture/svtp/test_label.txt)                  |  |
|   MJSynth (Syn90k)    |                        [homepage](https://www.robots.ox.ac.uk/~vgg/data/text/)                        |                                                                                                                 [shuffle_labels.txt](https://download.openmmlab.com/mmocr/data/mixture/Syn90k/shuffle_labels.txt) \| [label.txt](https://download.openmmlab.com/mmocr/data/mixture/Syn90k/label.txt)                                                                                                                  |                                                             -                                                             |  |
| SynthText (Synth800k) |                     [homepage](https://www.robots.ox.ac.uk/~vgg/data/scenetext/)                      | [alphanumeric_labels.txt](https://download.openmmlab.com/mmocr/data/mixture/SynthText/alphanumeric_labels.txt) \|[shuffle_labels.txt](https://download.openmmlab.com/mmocr/data/mixture/SynthText/shuffle_labels.txt) \| [instances_train.txt](https://download.openmmlab.com/mmocr/data/mixture/SynthText/instances_train.txt) \| [label.txt](https://download.openmmlab.com/mmocr/data/mixture/SynthText/label.txt) |                                                             -                                                             |  |
|       SynthAdd        |           [SynthText_Add.zip](https://pan.baidu.com/s/1uV0LtoNmcxbO-0YA7Ch4dg)  (code:627x)           |                                                                                                                                                                   [label.txt](https://download.openmmlab.com/mmocr/data/mixture/SynthAdd/label.txt)                                                                                                                                                                   |                                                             -                                                             |  |
|        TextOCR        |                            [homepage](https://textvqa.org/textocr/dataset)                            |                                                                                                                                                                                                           -                                                                                                                                                                                                           |                                                             -                                                             |  |
|       Totaltext       |                       [homepage](https://github.com/cs-chan/Total-Text-Dataset)                       |                                                                                                                                                                                                           -                                                                                                                                                                                                           |                                                             -                                                             |  |
|       OpenVINO        |                  [Open Images](https://github.com/cvdfoundation/open-images-dataset)                  |                                                                                                                                               [annotations](https://storage.openvinotoolkit.org/repositories/openvino_training_extensions/datasets/open_images_v5_text)                                                                                                                                               | [annotations](https://storage.openvinotoolkit.org/repositories/openvino_training_extensions/datasets/open_images_v5_text) |  |
|         FUNSD         |                          [homepage](https://guillaumejaume.github.io/FUNSD/)                          |                                                                                                                                                                                                           -                                                                                                                                                                                                           |                                                             -                                                             |  |
|         ILST          |             [homepage](http://cvit.iiit.ac.in/research/projects/cvit-projects/iiit-ilst)              |                                                                                                                                                                                                           -                                                                                                                                                                                                           |                                                             -                                                             |  |


(*) Since the official homepage is unavailable now, we provide an alternative for quick reference. However, we do not guarantee the correctness of the dataset.

## Preparation Steps

### ICDAR 2013
- Step1: Download `Challenge2_Test_Task3_Images.zip` and `Challenge2_Training_Task3_Images_GT.zip` from [homepage](https://rrc.cvc.uab.es/?ch=2&com=downloads)
- Step2: Download [test_label_1015.txt](https://download.openmmlab.com/mmocr/data/mixture/icdar_2013/test_label_1015.txt) and [train_label.txt](https://download.openmmlab.com/mmocr/data/mixture/icdar_2013/train_label.txt)

### ICDAR 2015
- Step1: Download `ch4_training_word_images_gt.zip` and `ch4_test_word_images_gt.zip` from [homepage](https://rrc.cvc.uab.es/?ch=4&com=downloads)
- Step2: Download [train_label.txt](https://download.openmmlab.com/mmocr/data/mixture/icdar_2015/train_label.txt) and [test_label.txt](https://download.openmmlab.com/mmocr/data/mixture/icdar_2015/test_label.txt)

### IIIT5K
  - Step1: Download `IIIT5K-Word_V3.0.tar.gz` from [homepage](http://cvit.iiit.ac.in/projects/SceneTextUnderstanding/IIIT5K.html)
  - Step2: Download [train_label.txt](https://download.openmmlab.com/mmocr/data/mixture/IIIT5K/train_label.txt) and [test_label.txt](https://download.openmmlab.com/mmocr/data/mixture/IIIT5K/test_label.txt)

### svt
  - Step1: Download `svt.zip` form [homepage](http://www.iapr-tc11.org/mediawiki/index.php/The_Street_View_Text_Dataset)
  - Step2: Download [test_label.txt](https://download.openmmlab.com/mmocr/data/mixture/svt/test_label.txt)
  - Step3:
  ```bash
  python tools/data/textrecog/svt_converter.py <download_svt_dir_path>
  ```

### ct80
  - Step1: Download [test_label.txt](https://download.openmmlab.com/mmocr/data/mixture/ct80/test_label.txt)

### svtp
  - Step1: Download [test_label.txt](https://download.openmmlab.com/mmocr/data/mixture/svtp/test_label.txt)

### coco_text
  - Step1: Download from [homepage](https://rrc.cvc.uab.es/?ch=5&com=downloads)
  - Step2: Download [train_label.txt](https://download.openmmlab.com/mmocr/data/mixture/coco_text/train_label.txt)

### MJSynth (Syn90k)
  - Step1: Download `mjsynth.tar.gz` from [homepage](https://www.robots.ox.ac.uk/~vgg/data/text/)
  - Step2: Download [label.txt](https://download.openmmlab.com/mmocr/data/mixture/Syn90k/label.txt) (8,919,273 annotations) and [shuffle_labels.txt](https://download.openmmlab.com/mmocr/data/mixture/Syn90k/shuffle_labels.txt) (2,400,000 randomly sampled annotations). **Please make sure you're using the right annotation to train the model by checking its dataset specs in Model Zoo.**
  - Step3:

  ```bash
  mkdir Syn90k && cd Syn90k

  mv /path/to/mjsynth.tar.gz .

  tar -xzf mjsynth.tar.gz

  mv /path/to/shuffle_labels.txt .
  mv /path/to/label.txt .

  # create soft link
  cd /path/to/mmocr/data/mixture

  ln -s /path/to/Syn90k Syn90k
  ```

### SynthText (Synth800k)
- Step1: Download `SynthText.zip` from [homepage](https://www.robots.ox.ac.uk/~vgg/data/scenetext/)

- Step2: According to your actual needs, download the most appropriate one from the following options: [label.txt](https://download.openmmlab.com/mmocr/data/mixture/SynthText/label.txt) (7,266,686 annotations), [shuffle_labels.txt](https://download.openmmlab.com/mmocr/data/mixture/SynthText/shuffle_labels.txt) (2,400,000 randomly sampled annotations), [alphanumeric_labels.txt](https://download.openmmlab.com/mmocr/data/mixture/SynthText/alphanumeric_labels.txt) (7,239,272 annotations with alphanumeric characters only) and [instances_train.txt](https://download.openmmlab.com/mmocr/data/mixture/SynthText/instances_train.txt) (7,266,686 character-level annotations).

:::{warning}
Please make sure you're using the right annotation to train the model by checking its dataset specs in Model Zoo.
:::

- Step3:

```bash
mkdir SynthText && cd SynthText
mv /path/to/SynthText.zip .
unzip SynthText.zip
mv SynthText synthtext

mv /path/to/shuffle_labels.txt .
mv /path/to/label.txt .
mv /path/to/alphanumeric_labels.txt .
mv /path/to/instances_train.txt .

# create soft link
cd /path/to/mmocr/data/mixture
ln -s /path/to/SynthText SynthText
```

- Step4:
Generate cropped images and labels:

```bash
cd /path/to/mmocr

python tools/data/textrecog/synthtext_converter.py data/mixture/SynthText/gt.mat data/mixture/SynthText/ data/mixture/SynthText/synthtext/SynthText_patch_horizontal --n_proc 8
```

### SynthAdd
- Step1: Download `SynthText_Add.zip` from [SynthAdd](https://pan.baidu.com/s/1uV0LtoNmcxbO-0YA7Ch4dg) (code:627x))
- Step2: Download [label.txt](https://download.openmmlab.com/mmocr/data/mixture/SynthAdd/label.txt)
- Step3:

```bash
mkdir SynthAdd && cd SynthAdd

mv /path/to/SynthText_Add.zip .

unzip SynthText_Add.zip

mv /path/to/label.txt .

# create soft link
cd /path/to/mmocr/data/mixture

ln -s /path/to/SynthAdd SynthAdd
```
:::{tip}
To convert label file with `txt` format to `lmdb` format,
```bash
python tools/data/utils/txt2lmdb.py -i <txt_label_path> -o <lmdb_label_path>
```
For example,
```bash
python tools/data/utils/txt2lmdb.py -i data/mixture/Syn90k/label.txt -o data/mixture/Syn90k/label.lmdb
```
:::

### TextOCR
  - Step1: Download [train_val_images.zip](https://dl.fbaipublicfiles.com/textvqa/images/train_val_images.zip), [TextOCR_0.1_train.json](https://dl.fbaipublicfiles.com/textvqa/data/textocr/TextOCR_0.1_train.json) and [TextOCR_0.1_val.json](https://dl.fbaipublicfiles.com/textvqa/data/textocr/TextOCR_0.1_val.json) to `textocr/`.
  ```bash
  mkdir textocr && cd textocr

  # Download TextOCR dataset
  wget https://dl.fbaipublicfiles.com/textvqa/images/train_val_images.zip
  wget https://dl.fbaipublicfiles.com/textvqa/data/textocr/TextOCR_0.1_train.json
  wget https://dl.fbaipublicfiles.com/textvqa/data/textocr/TextOCR_0.1_val.json

  # For images
  unzip -q train_val_images.zip
  mv train_images train
  ```
  - Step2: Generate `train_label.txt`, `val_label.txt` and crop images using 4 processes with the following command:
  ```bash
  python tools/data/textrecog/textocr_converter.py /path/to/textocr 4
  ```

### Totaltext
  - Step1: Download `totaltext.zip` from [github dataset](https://github.com/cs-chan/Total-Text-Dataset/tree/master/Dataset) and `groundtruth_text.zip` from [github Groundtruth](https://github.com/cs-chan/Total-Text-Dataset/tree/master/Groundtruth/Text) (Our totaltext_converter.py supports groundtruth with both .mat and .txt format).
  ```bash
  mkdir totaltext && cd totaltext
  mkdir imgs && mkdir annotations

  # For images
  # in ./totaltext
  unzip totaltext.zip
  mv Images/Train imgs/training
  mv Images/Test imgs/test

  # For annotations
  unzip groundtruth_text.zip
  cd Groundtruth
  mv Polygon/Train ../annotations/training
  mv Polygon/Test ../annotations/test

  ```
  - Step2: Generate cropped images, `train_label.txt` and `test_label.txt` with the following command (the cropped images will be saved to `data/totaltext/dst_imgs/`):
  ```bash
  python tools/data/textrecog/totaltext_converter.py /path/to/totaltext -o /path/to/totaltext --split-list training test
  ```

### OpenVINO
  - Step0: Install [awscli](https://aws.amazon.com/cli/).
  - Step1: Download [Open Images](https://github.com/cvdfoundation/open-images-dataset#download-images-with-bounding-boxes-annotations) subsets `train_1`, `train_2`, `train_5`, `train_f`, and `validation` to `openvino/`.
  ```bash
  mkdir openvino && cd openvino

  # Download Open Images subsets
  for s in 1 2 5 f; do
    aws s3 --no-sign-request cp s3://open-images-dataset/tar/train_${s}.tar.gz .
  done
  aws s3 --no-sign-request cp s3://open-images-dataset/tar/validation.tar.gz .

  # Download annotations
  for s in 1 2 5 f; do
    wget https://storage.openvinotoolkit.org/repositories/openvino_training_extensions/datasets/open_images_v5_text/text_spotting_openimages_v5_train_${s}.json
  done
  wget https://storage.openvinotoolkit.org/repositories/openvino_training_extensions/datasets/open_images_v5_text/text_spotting_openimages_v5_validation.json

  # Extract images
  mkdir -p openimages_v5/val
  for s in 1 2 5 f; do
    tar zxf train_${s}.tar.gz -C openimages_v5
  done
  tar zxf validation.tar.gz -C openimages_v5/val
  ```
  - Step2: Generate `train_{1,2,5,f}_label.txt`, `val_label.txt` and crop images using 4 processes with the following command:
  ```bash
  python tools/data/textrecog/openvino_converter.py /path/to/openvino 4
  ```

### FUNSD

- Step1: Download [dataset.zip](https://guillaumejaume.github.io/FUNSD/dataset.zip) to `funsd/`.

```bash
mkdir funsd && cd funsd

# Download FUNSD dataset
wget https://guillaumejaume.github.io/FUNSD/dataset.zip
unzip -q dataset.zip

# For images
mv dataset/training_data/images imgs && mv dataset/testing_data/images/* imgs/

# For annotations
mkdir annotations
mv dataset/training_data/annotations annotations/training && mv dataset/testing_data/annotations annotations/test

rm dataset.zip && rm -rf dataset
```

- Step2: Generate `train_label.txt` and `test_label.txt` and crop images using 4 processes with following command (add `--preserve-vertical` if you wish to preserve the images containing vertical texts):

```bash
python tools/data/textrecog/funsd_converter.py PATH/TO/funsd --nproc 4
```
### ILST
- Step1: Download dataset from [here](https://iiitaphyd-my.sharepoint.com/:f:/g/personal/minesh_mathew_research_iiit_ac_in/EtLvCozBgaBIoqglF4M-lHABMgNcCDW9rJYKKWpeSQEElQ?e=zToXZP)
- Step2: Run the following codes
```bash
unzip -q IIIT-ILST.zip && rm IIIT-ILST.zip
cd IIIT-ILST
# rename files
cd Devanagari && for i in `ls`; do mv -f $i `echo "devanagari_"$i`; done && cd ..
cd Malayalam && for i in `ls`; do mv -f $i `echo "malayalam_"$i`; done && cd ..
cd Telugu && for i in `ls`; do mv -f $i `echo "telugu_"$i`; done && cd ..
# transfer image path
mkdir imgs && mkdir annotations
mv Malayalam/{*jpg,*jpeg} imgs/ && mv Malayalam/*xml annotations/
mv Devanagari/*jpg imgs/ && mv Devanagari/*xml annotations/
mv Telugu/*jpeg imgs/ && mv Telugu/*xml annotations/
# unify postfix
cd imgs
ls -1 *.jpeg | xargs -n 1 bash -c 'convert "$0" "${0%.jpeg}.jpg"'
rm *jpeg
# remove unnecessary files
cd ..
<<<<<<< HEAD
rm -rf Devanagari && rm -rf Malayalam && rm -rf Telugu && rm README.txt
=======
rm -rf Devanagari && rm -rf Malayalam && rm -rf Telugu && rm READEME.txt
>>>>>>> d1662fb7
cd ../../
```
- Step3: Generate `train_label.txt` and `test_label.txt` and crop images using 4 processes with following command (add `--preserve-vertical` if you wish to preserve the images containing vertical texts). Besides, the orginal dataset doesn't have test set. And specific `--test_ratio` to split the dataset.
```bash
python tools/data/textrecog/ilst_converter.py data/IIIT-ILST --nproc 4 --test_ratio 0.2
```<|MERGE_RESOLUTION|>--- conflicted
+++ resolved
@@ -349,11 +349,7 @@
 rm *jpeg
 # remove unnecessary files
 cd ..
-<<<<<<< HEAD
-rm -rf Devanagari && rm -rf Malayalam && rm -rf Telugu && rm README.txt
-=======
 rm -rf Devanagari && rm -rf Malayalam && rm -rf Telugu && rm READEME.txt
->>>>>>> d1662fb7
 cd ../../
 ```
 - Step3: Generate `train_label.txt` and `test_label.txt` and crop images using 4 processes with following command (add `--preserve-vertical` if you wish to preserve the images containing vertical texts). Besides, the orginal dataset doesn't have test set. And specific `--test_ratio` to split the dataset.
