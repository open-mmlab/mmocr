--- conflicted
+++ resolved
@@ -103,12 +103,9 @@
 |       Totaltext       |                       [homepage](https://github.com/cs-chan/Total-Text-Dataset)                       |                                                                                                                                                                                                           -                                                                                                                                                                                                           |                                                             -                                                             |   |
 |       OpenVINO        |                  [Open Images](https://github.com/cvdfoundation/open-images-dataset)                  |                                                                                                                                               [annotations](https://storage.openvinotoolkit.org/repositories/openvino_training_extensions/datasets/open_images_v5_text)                                                                                                                                               | [annotations](https://storage.openvinotoolkit.org/repositories/openvino_training_extensions/datasets/open_images_v5_text) |   |
 |         FUNSD         |                          [homepage](https://guillaumejaume.github.io/FUNSD/)                          |                                                                                                                                                                                                           -                                                                                                                                                                                                           |                                                             -                                                             |   |
-<<<<<<< HEAD
 |         SROIE         |                               [homepage](https://rrc.cvc.uab.es/?ch=13)                               |                                                                                                                                                                                                           -                                                                                                                                                                                                           |                                                             -                                                             | - |
-=======
 |   Lecture Video DB    |          [homepage](https://cvit.iiit.ac.in/research/projects/cvit-projects/lecturevideodb)           |                                                                                                                                                                                                           -                                                                                                                                                                                                           |                                                             -                                                             | - |
 
->>>>>>> 958e4a3e
 
 (*) Since the official homepage is unavailable now, we provide an alternative for quick reference. However, we do not guarantee the correctness of the dataset.
 
@@ -331,7 +328,6 @@
 python tools/data/textrecog/funsd_converter.py PATH/TO/funsd --nproc 4
 ```
 
-<<<<<<< HEAD
 ### SROIE
 
 - Step1: Step1: Download `0325updated.task1train(626p).zip`, `task1&2_test(361p).zip`, and `text.task1&2-test（361p).zip` from [homepage](https://rrc.cvc.uab.es/?ch=13&com=downloads) to `sroie/`
@@ -370,7 +366,6 @@
   │   ├── train_label.jsonl
   │   ├── test_label.jsonl
   ```
-=======
 ### Lecture Video DB
 
 **The LV dataset has already provided cropped images and the corresponding annotations**
@@ -397,5 +392,4 @@
 
 ```bash
 python tools/data/textdreog/lv_converter.py PATH/TO/lv
-```
->>>>>>> 958e4a3e
+```