
# Text Detection

## Overview

The structure of the text detection dataset directory is organized as follows.

```text
├── ctw1500
│   ├── annotations
│   ├── imgs
│   ├── instances_test.json
│   └── instances_training.json
├── icdar2015
│   ├── imgs
│   ├── instances_test.json
│   └── instances_training.json
├── icdar2017
│   ├── imgs
│   ├── instances_training.json
│   └── instances_val.json
├── synthtext
│   ├── imgs
│   └── instances_training.lmdb
│       ├── data.mdb
│       └── lock.mdb
├── textocr
│   ├── train
│   ├── instances_training.json
│   └── instances_val.json
├── totaltext
│   ├── imgs
│   ├── instances_test.json
│   └── instances_training.json
├── CurvedSynText150k
│   ├── syntext_word_eng
│   ├── emcs_imgs
│   └── instances_training.json
|── funsd
|   ├── annotations
│   ├── imgs
│   ├── instances_test.json
│   └── instances_training.json
|── lv
│   ├── imgs
│   ├── instances_test.json
│   └── instances_training.json
│   └── instances_val.json
```

|      Dataset      |                                                                                                                                     Images                                                                                                                                     |                                                                                                                                                                                                                              |                                       Annotation Files                                       |                                                                                                |       |
| :---------------: | :----------------------------------------------------------------------------------------------------------------------------------------------------------------------------------------------------------------------------------------------------------------------------: | :--------------------------------------------------------------------------------------------------------------------------------------------------------------------------------------------------------------------------: | :------------------------------------------------------------------------------------------: | :--------------------------------------------------------------------------------------------: | :---: |
|                   |                                                                                                                                                                                                                                                                                |                                                                                                           training                                                                                                           |                                          validation                                          |                                            testing                                             |       |
|      CTW1500      |                                                                                                         [homepage](https://github.com/Yuliang-Liu/Curve-Text-Detector)                                                                                                         |                                                                                                              -                                                                                                               |                                              -                                               |                                               -                                                |
|     ICDAR2015     |                                                                                                             [homepage](https://rrc.cvc.uab.es/?ch=4&com=downloads)                                                                                                             |                                                            [instances_training.json](https://download.openmmlab.com/mmocr/data/icdar2015/instances_training.json)                                                            |                                              -                                               | [instances_test.json](https://download.openmmlab.com/mmocr/data/icdar2015/instances_test.json) |
|     ICDAR2017     |                                                                                                             [homepage](https://rrc.cvc.uab.es/?ch=8&com=downloads)                                                                                                             |                                                            [instances_training.json](https://download.openmmlab.com/mmocr/data/icdar2017/instances_training.json)                                                            | [instances_val.json](https://download.openmmlab.com/mmocr/data/icdar2017/instances_val.json) |                                               -                                                |       |  |
|     Synthtext     |                                                                                                          [homepage](https://www.robots.ox.ac.uk/~vgg/data/scenetext/)                                                                                                          | instances_training.lmdb ([data.mdb](https://download.openmmlab.com/mmocr/data/synthtext/instances_training.lmdb/data.mdb), [lock.mdb](https://download.openmmlab.com/mmocr/data/synthtext/instances_training.lmdb/lock.mdb)) |                                              -                                               |                                               -                                                |
|      TextOCR      |                                                                                                                [homepage](https://textvqa.org/textocr/dataset)                                                                                                                 |                                                                                                              -                                                                                                               |                                              -                                               |                                               -                                                |
|     Totaltext     |                                                                                                           [homepage](https://github.com/cs-chan/Total-Text-Dataset)                                                                                                            |                                                                                                              -                                                                                                               |                                              -                                               |                                               -                                                |
| CurvedSynText150k | [homepage](https://github.com/aim-uofa/AdelaiDet/blob/master/datasets/README.md) \| [Part1](https://drive.google.com/file/d/1OSJ-zId2h3t_-I7g_wUkrK-VqQy153Kj/view?usp=sharing) \| [Part2](https://drive.google.com/file/d/1EzkcOlIgEp5wmEubvHb7-J5EImHExYgY/view?usp=sharing) |                                                          [instances_training.json](https://download.openmmlab.com/mmocr/data/curvedsyntext/instances_training.json)                                                          |                                              -                                               |                                               -                                                |
|       FUNSD       |                                                                                                              [homepage](https://guillaumejaume.github.io/FUNSD/)                                                                                                               |                                                                                                              -                                                                                                               |                                              -                                               |                                               -                                                |
<<<<<<< HEAD
|       SROIE       |                                                                                                                   [homepage](https://rrc.cvc.uab.es/?ch=13)                                                                                                                    |                                                                                                              -                                                                                                               |                                              -                                               |                                               -                                                |
=======
| Lecture Video DB  |                                                                                               [homepage](https://cvit.iiit.ac.in/research/projects/cvit-projects/lecturevideodb)                                                                                               |                                                                                                              -                                                                                                               |                                              -                                               |                                               -                                                |
>>>>>>> 958e4a3e


## Important Note

:::{note}
**For users who want to train models on CTW1500, ICDAR 2015/2017, and Totaltext dataset,** there might be some images containing orientation info in EXIF data. The default OpenCV
backend used in MMCV would read them and apply the rotation on the images.  However, their gold annotations are made on the raw pixels, and such
inconsistency results in false examples in the training set. Therefore, users should use `dict(type='LoadImageFromFile', color_type='color_ignore_orientation')` in pipelines to change MMCV's default loading behaviour. (see [DBNet's pipeline config](https://github.com/open-mmlab/mmocr/blob/main/configs/_base_/det_pipelines/dbnet_pipeline.py) for example)
:::

## Preparation Steps
### ICDAR 2015
- Step0: Read [Important Note](#important-note)
- Step1: Download `ch4_training_images.zip`, `ch4_test_images.zip`, `ch4_training_localization_transcription_gt.zip`, `Challenge4_Test_Task1_GT.zip` from [homepage](https://rrc.cvc.uab.es/?ch=4&com=downloads)
- Step2:
```bash
mkdir icdar2015 && cd icdar2015
mkdir imgs && mkdir annotations
# For images,
mv ch4_training_images imgs/training
mv ch4_test_images imgs/test
# For annotations,
mv ch4_training_localization_transcription_gt annotations/training
mv Challenge4_Test_Task1_GT annotations/test
```
- Step3: Download [instances_training.json](https://download.openmmlab.com/mmocr/data/icdar2015/instances_training.json) and [instances_test.json](https://download.openmmlab.com/mmocr/data/icdar2015/instances_test.json) and move them to `icdar2015`
- Or, generate `instances_training.json` and `instances_test.json` with following command:
```bash
python tools/data/textdet/icdar_converter.py /path/to/icdar2015 -o /path/to/icdar2015 -d icdar2015 --split-list training test
```

### ICDAR 2017
- Follow similar steps as [ICDAR 2015](#icdar-2015).

### CTW1500
- Step0: Read [Important Note](#important-note)
- Step1: Download `train_images.zip`, `test_images.zip`, `train_labels.zip`, `test_labels.zip` from [github](https://github.com/Yuliang-Liu/Curve-Text-Detector)
```bash
mkdir ctw1500 && cd ctw1500
mkdir imgs && mkdir annotations

# For annotations
cd annotations
wget -O train_labels.zip https://universityofadelaide.box.com/shared/static/jikuazluzyj4lq6umzei7m2ppmt3afyw.zip
wget -O test_labels.zip https://cloudstor.aarnet.edu.au/plus/s/uoeFl0pCN9BOCN5/download
unzip train_labels.zip && mv ctw1500_train_labels training
unzip test_labels.zip -d test
cd ..
# For images
cd imgs
wget -O train_images.zip https://universityofadelaide.box.com/shared/static/py5uwlfyyytbb2pxzq9czvu6fuqbjdh8.zip
wget -O test_images.zip https://universityofadelaide.box.com/shared/static/t4w48ofnqkdw7jyc4t11nsukoeqk9c3d.zip
unzip train_images.zip && mv train_images training
unzip test_images.zip && mv test_images test
```
- Step2: Generate `instances_training.json` and `instances_test.json` with following command:

```bash
python tools/data/textdet/ctw1500_converter.py /path/to/ctw1500 -o /path/to/ctw1500 --split-list training test
```

### SynthText

- Download [data.mdb](https://download.openmmlab.com/mmocr/data/synthtext/instances_training.lmdb/data.mdb) and [lock.mdb](https://download.openmmlab.com/mmocr/data/synthtext/instances_training.lmdb/lock.mdb) to `synthtext/instances_training.lmdb/`.

### TextOCR
- Step1: Download [train_val_images.zip](https://dl.fbaipublicfiles.com/textvqa/images/train_val_images.zip), [TextOCR_0.1_train.json](https://dl.fbaipublicfiles.com/textvqa/data/textocr/TextOCR_0.1_train.json) and [TextOCR_0.1_val.json](https://dl.fbaipublicfiles.com/textvqa/data/textocr/TextOCR_0.1_val.json) to `textocr/`.
```bash
mkdir textocr && cd textocr

# Download TextOCR dataset
wget https://dl.fbaipublicfiles.com/textvqa/images/train_val_images.zip
wget https://dl.fbaipublicfiles.com/textvqa/data/textocr/TextOCR_0.1_train.json
wget https://dl.fbaipublicfiles.com/textvqa/data/textocr/TextOCR_0.1_val.json

# For images
unzip -q train_val_images.zip
mv train_images train
```
- Step2: Generate `instances_training.json` and `instances_val.json` with the following command:
```bash
python tools/data/textdet/textocr_converter.py /path/to/textocr
```
### Totaltext
- Step0: Read [Important Note](#important-note)
- Step1: Download `totaltext.zip` from [github dataset](https://github.com/cs-chan/Total-Text-Dataset/tree/master/Dataset) and `groundtruth_text.zip` from [github Groundtruth](https://github.com/cs-chan/Total-Text-Dataset/tree/master/Groundtruth/Text) (Our totaltext_converter.py supports groundtruth with both .mat and .txt format).
```bash
mkdir totaltext && cd totaltext
mkdir imgs && mkdir annotations

# For images
# in ./totaltext
unzip totaltext.zip
mv Images/Train imgs/training
mv Images/Test imgs/test

# For annotations
unzip groundtruth_text.zip
cd Groundtruth
mv Polygon/Train ../annotations/training
mv Polygon/Test ../annotations/test

```
- Step2: Generate `instances_training.json` and `instances_test.json` with the following command:
```bash
python tools/data/textdet/totaltext_converter.py /path/to/totaltext -o /path/to/totaltext --split-list training test
```

### CurvedSynText150k

- Step1: Download [syntext1.zip](https://drive.google.com/file/d/1OSJ-zId2h3t_-I7g_wUkrK-VqQy153Kj/view?usp=sharing) and [syntext2.zip](https://drive.google.com/file/d/1EzkcOlIgEp5wmEubvHb7-J5EImHExYgY/view?usp=sharing) to `CurvedSynText150k/`.
- Step2:

```bash
unzip -q syntext1.zip
mv train.json train1.json
unzip images.zip
rm images.zip

unzip -q syntext2.zip
mv train.json train2.json
unzip images.zip
rm images.zip
```

- Step3: Download [instances_training.json](https://download.openmmlab.com/mmocr/data/curvedsyntext/instances_training.json) to `CurvedSynText150k/`
- Or, generate `instances_training.json` with following command:

```bash
python tools/data/common/curvedsyntext_converter.py PATH/TO/CurvedSynText150k --nproc 4
```

### FUNSD

- Step1: Download [dataset.zip](https://guillaumejaume.github.io/FUNSD/dataset.zip) to `funsd/`.

```bash
mkdir funsd && cd funsd

# Download FUNSD dataset
wget https://guillaumejaume.github.io/FUNSD/dataset.zip
unzip -q dataset.zip

# For images
mv dataset/training_data/images imgs && mv dataset/testing_data/images/* imgs/

# For annotations
mkdir annotations
mv dataset/training_data/annotations annotations/training && mv dataset/testing_data/annotations annotations/test

rm dataset.zip && rm -rf dataset
```

- Step2: Generate `instances_training.json` and `instances_test.json` with following command:

```bash
python tools/data/textdet/funsd_converter.py PATH/TO/funsd --nproc 4
```

<<<<<<< HEAD
### SROIE

- Step1: Download `0325updated.task1train(626p).zip`, `task1&2_test(361p).zip`, and `text.task1&2-test（361p).zip` from [homepage](https://rrc.cvc.uab.es/?ch=13&com=downloads) to `sroie/`

- Step2:

  ```bash
  mkdir sroie && cd sroie
  mkdir imgs && mkdir annotations && mkdir imgs/training

  # Warnninig: The zip files downloaded from Google Drive and BaiduYun Cloud may
  # be different, the user should revise the following commands to the correct
  # file name if encounter with errors while extracting and move the files.
  unzip -q 0325updated.task1train\(626p\).zip && unzip -q task1\&2_test\(361p\).zip && unzip -q text.task1\&2-test（361p\).zip

  # For images
  mv 0325updated.task1train\(626p\)/*.jpg imgs/training && mv fulltext_test\(361p\) imgs/test

  # For annotations
  mv 0325updated.task1train\(626p\) annotations/training && mv text.task1\&2-testги361p\)/ annotations/test

  rm 0325updated.task1train\(626p\).zip && rm task1\&2_test\(361p\).zip && rm text.task1\&2-test（361p\).zip
  ```

- Step3: Generate `instances_training.json` and `instances_test.json` with the following command:

  ```bash
  python tools/data/textdet/sroie_converter.py PATH/TO/sroie --nproc 4
  ```

- After running the above codes, the directory structure should be as follows:

  ```text
  ├── sroie
  │   ├── annotations
  │   ├── imgs
  │   ├── instances_test.json
  │   └── instances_training.json
  ```
=======
### Lecture Video DB

- Step1: Download [IIIT-CVid.zip](http://cdn.iiit.ac.in/cdn/preon.iiit.ac.in/~kartik/IIIT-CVid.zip) to `lv/`.

```bash
mkdir lv && cd lv

# Download LV dataset
wget http://cdn.iiit.ac.in/cdn/preon.iiit.ac.in/~kartik/IIIT-CVid.zip
unzip -q IIIT-CVid.zip

mv IIIT-CVid/Frames imgs

rm IIIT-CVid.zip
```

- Step2: Generate `instances_training.json`, `instances_val.json`, and `instances_test.json` with following command:

```bash
python tools/data/textdet/lv_converter.py PATH/TO/lv --nproc 4
```
>>>>>>> 958e4a3e
<|MERGE_RESOLUTION|>--- conflicted
+++ resolved
@@ -59,11 +59,8 @@
 |     Totaltext     |                                                                                                           [homepage](https://github.com/cs-chan/Total-Text-Dataset)                                                                                                            |                                                                                                              -                                                                                                               |                                              -                                               |                                               -                                                |
 | CurvedSynText150k | [homepage](https://github.com/aim-uofa/AdelaiDet/blob/master/datasets/README.md) \| [Part1](https://drive.google.com/file/d/1OSJ-zId2h3t_-I7g_wUkrK-VqQy153Kj/view?usp=sharing) \| [Part2](https://drive.google.com/file/d/1EzkcOlIgEp5wmEubvHb7-J5EImHExYgY/view?usp=sharing) |                                                          [instances_training.json](https://download.openmmlab.com/mmocr/data/curvedsyntext/instances_training.json)                                                          |                                              -                                               |                                               -                                                |
 |       FUNSD       |                                                                                                              [homepage](https://guillaumejaume.github.io/FUNSD/)                                                                                                               |                                                                                                              -                                                                                                               |                                              -                                               |                                               -                                                |
-<<<<<<< HEAD
 |       SROIE       |                                                                                                                   [homepage](https://rrc.cvc.uab.es/?ch=13)                                                                                                                    |                                                                                                              -                                                                                                               |                                              -                                               |                                               -                                                |
-=======
 | Lecture Video DB  |                                                                                               [homepage](https://cvit.iiit.ac.in/research/projects/cvit-projects/lecturevideodb)                                                                                               |                                                                                                              -                                                                                                               |                                              -                                               |                                               -                                                |
->>>>>>> 958e4a3e
 
 
 ## Important Note
@@ -223,7 +220,6 @@
 python tools/data/textdet/funsd_converter.py PATH/TO/funsd --nproc 4
 ```
 
-<<<<<<< HEAD
 ### SROIE
 
 - Step1: Download `0325updated.task1train(626p).zip`, `task1&2_test(361p).zip`, and `text.task1&2-test（361p).zip` from [homepage](https://rrc.cvc.uab.es/?ch=13&com=downloads) to `sroie/`
@@ -263,7 +259,6 @@
   │   ├── instances_test.json
   │   └── instances_training.json
   ```
-=======
 ### Lecture Video DB
 
 - Step1: Download [IIIT-CVid.zip](http://cdn.iiit.ac.in/cdn/preon.iiit.ac.in/~kartik/IIIT-CVid.zip) to `lv/`.
@@ -284,5 +279,4 @@
 
 ```bash
 python tools/data/textdet/lv_converter.py PATH/TO/lv --nproc 4
-```
->>>>>>> 958e4a3e
+```