--- conflicted
+++ resolved
@@ -59,14 +59,11 @@
 |     Totaltext     |                                                                                                           [homepage](https://github.com/cs-chan/Total-Text-Dataset)                                                                                                            |                                                                                                              -                                                                                                               |                                              -                                               |                                               -                                                |
 | CurvedSynText150k | [homepage](https://github.com/aim-uofa/AdelaiDet/blob/master/datasets/README.md) \| [Part1](https://drive.google.com/file/d/1OSJ-zId2h3t_-I7g_wUkrK-VqQy153Kj/view?usp=sharing) \| [Part2](https://drive.google.com/file/d/1EzkcOlIgEp5wmEubvHb7-J5EImHExYgY/view?usp=sharing) |                                                          [instances_training.json](https://download.openmmlab.com/mmocr/data/curvedsyntext/instances_training.json)                                                          |                                              -                                               |                                               -                                                |
 |       FUNSD       |                                                                                                              [homepage](https://guillaumejaume.github.io/FUNSD/)                                                                                                               |                                                                                                              -                                                                                                               |                                              -                                               |                                               -                                                |
-<<<<<<< HEAD
 |      DeText       |                                                                                                                    [homepage](https://rrc.cvc.uab.es/?ch=9)                                                                                                                    |                                                                                                              -                                                                                                               |                                              -                                               |                                               -                                                |
-=======
 |        NAF        |                                                                                                      [homepage](https://github.com/herobd/NAF_dataset/releases/tag/v1.0)                                                                                                       |                                                                                                              -                                                                                                               |                                              -                                               |                                               -                                                |
 |       SROIE       |                                                                                                                   [homepage](https://rrc.cvc.uab.es/?ch=13)                                                                                                                    |                                                                                                              -                                                                                                               |                                              -                                               |                                               -                                                |
 | Lecture Video DB  |                                                                                               [homepage](https://cvit.iiit.ac.in/research/projects/cvit-projects/lecturevideodb)                                                                                               |                                                                                                              -                                                                                                               |                                              -                                               |                                               -                                                |
 
->>>>>>> 8b928cb5
 
 ## Important Note
 
@@ -225,7 +222,6 @@
 python tools/data/textdet/funsd_converter.py PATH/TO/funsd --nproc 4
 ```
 
-<<<<<<< HEAD
 ### DeText
 
 - Step1: Download `ch9_training_images.zip`, `ch9_training_localization_transcription_gt.zip`, `ch9_validation_images.zip`, and `ch9_validation_localization_transcription_gt.zip` from **Task 3: End to End** on the [homepage](https://rrc.cvc.uab.es/?ch=9).
@@ -251,46 +247,48 @@
 
   ```bash
   python tools/data/textdet/detext_converter.py PATH/TO/detext --nproc 4
-=======
-### NAF
-
-- Step1: Download [labeled_images.tar.gz](https://github.com/herobd/NAF_dataset/releases/tag/v1.0) to `naf/`.
-
-  ```bash
-  mkdir naf && cd naf
-
-  # Download NAF dataset
-  wget https://github.com/herobd/NAF_dataset/releases/download/v1.0/labeled_images.tar.gz
-  tar -zxf labeled_images.tar.gz
-
-  # For images
-  mkdir annotations && mv labeled_images imgs
-
-  # For annotations
-  git clone https://github.com/herobd/NAF_dataset.git
-  mv NAF_dataset/train_valid_test_split.json annotations/ && mv NAF_dataset/groups annotations/
-
-  rm -rf NAF_dataset && rm labeled_images.tar.gz
-  ```
-
-- Step2: Generate `instances_training.json`, `instances_val.json`, and `instances_test.json` with following command:
-
-  ```bash
-  python tools/data/textdet/naf_converter.py PATH/TO/naf --nproc 4
->>>>>>> 8b928cb5
   ```
 
 - After running the above codes, the directory structure should be as follows:
 
   ```text
-<<<<<<< HEAD
   |── detext
   |   ├── annotations
   │   ├── imgs
   │   ├── instances_test.json
   │   └── instances_training.json
   ```
-=======
+
+### NAF
+
+- Step1: Download [labeled_images.tar.gz](https://github.com/herobd/NAF_dataset/releases/tag/v1.0) to `naf/`.
+
+  ```bash
+  mkdir naf && cd naf
+
+  # Download NAF dataset
+  wget https://github.com/herobd/NAF_dataset/releases/download/v1.0/labeled_images.tar.gz
+  tar -zxf labeled_images.tar.gz
+
+  # For images
+  mkdir annotations && mv labeled_images imgs
+
+  # For annotations
+  git clone https://github.com/herobd/NAF_dataset.git
+  mv NAF_dataset/train_valid_test_split.json annotations/ && mv NAF_dataset/groups annotations/
+
+  rm -rf NAF_dataset && rm labeled_images.tar.gz
+  ```
+
+- Step2: Generate `instances_training.json`, `instances_val.json`, and `instances_test.json` with following command:
+
+  ```bash
+  python tools/data/textdet/naf_converter.py PATH/TO/naf --nproc 4
+  ```
+
+- After running the above codes, the directory structure should be as follows:
+
+  ```text
   |── naf
   |   ├── annotations
   │   ├── imgs
@@ -357,5 +355,4 @@
 
 ```bash
 python tools/data/textdet/lv_converter.py PATH/TO/lv --nproc 4
-```
->>>>>>> 8b928cb5
+```